package raft

import (
	"bytes"
	"container/list"
	"fmt"
	"io"
	"sort"
	"sync/atomic"
	"time"
	"unsafe"

	"github.com/armon/go-metrics"
)

const (
	minCheckInterval = 10 * time.Millisecond
)

var (
	keyCurrentTerm  = []byte("CurrentTerm")
	keyLastVoteTerm = []byte("LastVoteTerm")
	keyLastVoteCand = []byte("LastVoteCand")
)

// getRPCHeader returns an initialized RPCHeader struct for the given
// Raft instance. This structure is sent along with RPC requests and
// responses.
func (r *raftServer) getRPCHeader() RPCHeader {
	return RPCHeader{
		ProtocolVersion: r.conf.ProtocolVersion,
	}
}

// checkRPCHeader houses logic about whether this instance of Raft can process
// the given RPC message.
func (r *raftServer) checkRPCHeader(rpc RPC) error {
	// Get the header off the RPC message.
	wh, ok := rpc.Command.(WithRPCHeader)
	if !ok {
		return fmt.Errorf("RPC does not have a header")
	}
	header := wh.GetRPCHeader()

	// First check is to just make sure the code can understand the
	// protocol at all.
	if header.ProtocolVersion < ProtocolVersionMin ||
		header.ProtocolVersion > ProtocolVersionMax {
		return ErrUnsupportedProtocol
	}

	// Second check is whether we should support this message, given the
	// current protocol we are configured to run. This will drop support
	// for protocol version 0 starting at protocol version 2, which is
	// currently what we want, and in general support one version back. We
	// may need to revisit this policy depending on how future protocol
	// changes evolve.
	if header.ProtocolVersion < r.conf.ProtocolVersion-1 {
		return ErrUnsupportedProtocol
	}

	return nil
}

// getSnapshotVersion returns the snapshot version that should be used when
// creating snapshots, given the protocol version in use.
func getSnapshotVersion(protocolVersion ProtocolVersion) SnapshotVersion {
	// Right now we only have two versions and they are backwards compatible
	// so we don't need to look at the protocol version.
	return 1
}

type raftPeer struct {
	controlCh chan<- peerControl
	progress  peerProgress
}

// commitTuple is used to send an index that was committed,
// with an optional associated future that should be invoked.
type commitTuple struct {
	log    *Log
	future *logFuture
}

type verifyBatch struct {
	start   uint64
	futures []*verifyFuture
}

// leaderState is state that is used while we are a leader.
type leaderState struct {
	// the first index of this leader's term: this needs to be replicated to a
	// majority of the cluster before this leader may mark anything committed
	// (per Raft's commitment rule)
	startIndex Index

	inflight      *list.List // list of logFuture in log index order
	verifyBatches []verifyBatch
}

// setLeader is used to modify the current leader of the cluster
func (r *raftServer) setLeader(leader ServerAddress) {
	r.leaderLock.Lock()
	r.leader = leader
	r.leaderLock.Unlock()
}

// requestMembershipChange is a helper for the functions that make
// membership change requests. 'req' describes the change. For timeout,
// see AddVoter.
func (r *Raft) requestMembershipChange(req membershipChangeRequest, timeout time.Duration) IndexFuture {
	var timer <-chan time.Time
	if timeout > 0 {
		timer = time.After(timeout)
	}
	future := &membershipChangeFuture{
		req: req,
	}
	future.init()
	select {
	case <-timer:
		return errorFuture{ErrEnqueueTimeout}
	case r.channels.membershipChangeCh <- future:
		return future
	case <-r.channels.shutdownCh:
		return errorFuture{ErrRaftShutdown}
	}
}

// run is a long running goroutine that runs the Raft FSM.
func (r *raftServer) run() {
	for {
		// Check if we are doing a shutdown
		select {
		case <-r.api.shutdownCh:
			// Clear the leader to prevent forwarding
			r.setLeader("")
			r.shutdownPeers()
			return
		default:
		}

		// Enter into a sub-FSM
		switch r.shared.getState() {
		case Follower:
			r.runFollower()
		case Candidate:
			r.runCandidate()
		case Leader:
			r.runLeader()
		}
	}
}

// runFollower runs the FSM for a follower.
func (r *raftServer) runFollower() {
	didWarn := false
	r.logger.Info("Entering Follower state", "leader", r.getLeader())
	metrics.IncrCounter([]string{"raft", "state", "follower"}, 1)
	heartbeatTimer := randomTimeout(r.conf.HeartbeatTimeout)

	var campaign unsafe.Pointer

	for {
		select {
		case rpc := <-r.rpcCh:
			r.processRPC(rpc)

		case c := <-r.api.membershipChangeCh:
			// Reject any operations since we are not the leader
			c.respond(ErrNotLeader)

		case a := <-r.api.applyCh:
			// Reject any operations since we are not the leader
			a.respond(ErrNotLeader)

		case v := <-r.api.verifyCh:
			// Reject any operations since we are not the leader
			v.respond(ErrNotLeader)

		case c := <-r.api.membershipsCh:
			c.memberships = r.memberships.Clone()
			c.respond(nil)

		case f := <-r.api.statsCh:
			f.stats = r.stats()
			f.respond(nil)

		case e := <-r.api.campaignCh:
			r.setLeader("")

			if e.runForElection {
<<<<<<< HEAD
=======
				r.logger.Info("Triggering Forced Early election")
>>>>>>> 41d2e3ec
				// Wait for the timeout
				if !atomic.CompareAndSwapPointer(&campaign, unsafe.Pointer(nil), unsafe.Pointer(e)) {
					e.respond(ErrBadStateForElection)
					continue
				}

				// a bit shorter of a timeout this time round
<<<<<<< HEAD
				heartbeatTimer = randomTimeout(time.Millisecond)
=======
				r.lastContact = time.Now().Add(-r.conf.HeartbeatTimeout - 1)
				heartbeatTimer = randomTimeout(time.Microsecond)
>>>>>>> 41d2e3ec
			} else {
				e.respond(nil)
			}

		case b := <-r.api.bootstrapCh:
			b.respond(r.liveBootstrap(b.membership))

		case <-heartbeatTimer:
			// Restart the heartbeat timer
			heartbeatTimer = randomTimeout(r.conf.HeartbeatTimeout)

			// Check if we have had a successful contact
			lastContact := r.getLastContact()
			if time.Now().Sub(lastContact) < r.conf.HeartbeatTimeout {
				continue
			}

			// Heartbeat failed! Transition to the candidate state
			lastLeader := r.getLeader()
			r.setLeader("")

			if r.memberships.latestIndex == 0 {
				if !didWarn {
					r.logger.Warn("No known peers, aborting election")
					didWarn = true
				}
			} else if r.memberships.latestIndex == r.memberships.committedIndex &&
				!hasVote(r.memberships.latest, r.localID) {
				if !didWarn {
					r.logger.Warn("Not part of stable membership configuration, aborting election")
					didWarn = true
				}
			} else {
				r.logger.Warn("Heartbeat timeout reached, starting election",
					"last_leader", lastLeader, "term", r.currentTerm,
					"last_contact", lastContact)
				metrics.IncrCounter([]string{"raft", "transition", "heartbeat_timeout"}, 1)
				r.setState(Candidate)
				if campaign != nil {
					(*campaignFuture)(campaign).respond(nil)
					campaign = nil
				}
				r.updatePeers()
				return
			}

			if campaign != nil {
				(*campaignFuture)(campaign).respond(ErrBadStateForElection)
				campaign = nil
			}

		case <-r.api.shutdownCh:
			return
		}
	}
}

// liveBootstrap attempts to seed an initial configuration for the cluster. See
// the Raft object's member BootstrapCluster for more details. This must only be
// called on the main thread, and only makes sense in the follower state.
func (r *raftServer) liveBootstrap(membership Membership) error {
	// Use the pre-init API to make the static updates.
	err := BootstrapCluster(&r.conf, r.logs, r.stable, r.snapshots,
		r.trans, membership)
	if err != nil {
		return err
	}

	// Make the configuration live.
	var entry Log
	if err := r.logs.GetLog(1, &entry); err != nil {
		r.logger.Fatal("Could not read live-bootstrapped membership entry",
			"error", err)
	}
	r.currentTerm = 1
	r.persistCurrentTerm()
	r.shared.setLastLog(entry.Index, entry.Term)
	r.processMembershipLogEntry(&entry)
	return nil
}

// runCandidate runs the FSM for a candidate.
func (r *raftServer) runCandidate() {
	metrics.IncrCounter([]string{"raft", "state", "candidate"}, 1)
	defer metrics.MeasureSince([]string{"raft", "candidate", "electSelf"}, time.Now())

	// Increment the term
	r.currentTerm += 1
	r.persistCurrentTerm()
	r.logger.Info("Entering Candidate state", "term", r.currentTerm)

	// Set a timeout
	electionTimer := randomTimeout(r.conf.ElectionTimeout)

	if hasVote(r.memberships.latest, r.localID) {
		// Persist a vote for ourselves
		err := r.persistVote(r.currentTerm, r.trans.EncodePeer(r.localAddr))
		if err != nil {
			r.logger.Error("Failed to persist vote", "error", err)
			return // TODO: panic?
		}
	}
	r.computeCandidateProgress()

	// Ask peers to vote
	r.updatePeers()

	for r.shared.getState() == Candidate {
		select {
		case rpc := <-r.rpcCh:
			r.processRPC(rpc)

		case progress := <-r.peerProgressCh:
			peer, ok := r.peers[progress.peerID]
			if ok {
				peer.progress = progress
				r.computeCandidateProgress()
			}
		case e := <-r.api.campaignCh:
			// The node is already a candidate
			e.respond(nil)

		case c := <-r.api.membershipChangeCh:
			// Reject any operations since we are not the leader
			c.respond(ErrNotLeader)

		case a := <-r.api.applyCh:
			// Reject any operations since we are not the leader
			a.respond(ErrNotLeader)

		case v := <-r.api.verifyCh:
			// Reject any operations since we are not the leader
			v.respond(ErrNotLeader)

		case c := <-r.api.membershipsCh:
			c.memberships = r.memberships.Clone()
			c.respond(nil)

		case f := <-r.api.statsCh:
			f.stats = r.stats()
			f.respond(nil)

		case b := <-r.api.bootstrapCh:
			b.respond(ErrCantBootstrap)

		case <-electionTimer:
			// Election failed! Restart the election. We simply return,
			// which will kick us back into runCandidate
			r.logger.Warn("Election timeout reached, restarting election")
			return

		case <-r.api.shutdownCh:
			return
		}
	}
}

// runLeader runs the FSM for a leader. Do the setup here and drop into
// the leaderLoop for the hot loop.
func (r *raftServer) runLeader() {
	r.logger.Info("Entering Leader state")
	metrics.IncrCounter([]string{"raft", "state", "leader"}, 1)

	// Notify that we are the leader
	asyncNotifyBool(r.leaderCh, true)

	// Push to the notify channel if given
	if notify := r.conf.NotifyCh; notify != nil {
		select {
		case notify <- true:
		case <-r.api.shutdownCh:
		}
	}

	// Setup leader state
	// first index that may be committed in this term
	r.leaderState.startIndex = r.shared.getLastIndex() + 1
	r.leaderState.inflight = list.New()
	r.leaderState.verifyBatches = nil

	// Notify peers of leadership.
	r.updatePeers()

	// Cleanup state on step down
	defer func() {
		// Since we were the leader previously, we update our
		// last contact time when we step down, so that we are not
		// reporting a last contact time from before we were the
		// leader. Otherwise, to a client it would seem our data
		// is extremely stale.
		r.setLastContact()

		// Stop replication
		r.updatePeers()

		// Respond to all inflight operations
		for e := r.leaderState.inflight.Front(); e != nil; e = e.Next() {
			e.Value.(*logFuture).respond(ErrLeadershipLost)
		}

		// Respond to any pending verify requests
		for _, batch := range r.leaderState.verifyBatches {
			for _, f := range batch.futures {
				f.respond(ErrLeadershipLost)
			}
		}

		// Clear all the state
		r.leaderState.startIndex = 0
		r.leaderState.inflight = nil
		r.leaderState.verifyBatches = nil

		// If we are stepping down for some reason, no known leader.
		// We may have stepped down due to an RPC call, which would
		// provide the leader, so we cannot always blank this out.
		r.leaderLock.Lock()
		if r.leader == r.localAddr {
			r.leader = ""
		}
		r.leaderLock.Unlock()

		// Notify that we are not the leader
		asyncNotifyBool(r.leaderCh, false)

		// Push to the notify channel if given
		if notify := r.conf.NotifyCh; notify != nil {
			select {
			case notify <- false:
			case <-r.api.shutdownCh:
				// On shutdown, make a best effort but do not block
				select {
				case notify <- false:
				default:
				}
			}
		}
	}()

	// Dispatch a no-op log entry first. This gets this leader up to the latest
	// possible commit index, even in the absence of client commands. This used
	// to append a configuration entry instead of a noop. However, that permits
	// an unbounded number of uncommitted configurations in the log. We now
	// maintain that there exists at most one uncommitted configuration entry in
	// any log, so we have to do proper no-ops here.
	noop := &logFuture{
		log: Log{
			Type: LogNoop,
		},
	}
	r.dispatchLogs([]*logFuture{noop})

	// Sit in the leader loop until we step down
	r.leaderLoop()
}

// updatePeeers will start communication with new peers, send new and
// existing peers updated control information, and stop communication with
// removed peers. This must only be called from the main thread.
func (r *raftServer) updatePeers() {
	inConfig := make(map[ServerID]Server, len(r.memberships.latest.Servers))

	// Start replication goroutines that need starting
	for _, server := range r.memberships.latest.Servers {
		if server.ID == r.localID {
			continue
		}
		inConfig[server.ID] = server
		if _, ok := r.peers[server.ID]; !ok {
			r.logger.Info("Added peer, starting replication",
				"id", server.ID, "address", server.Address)
			controlCh := startPeer(server.ID, server.Address, r.logger, r.logs, r.snapshots,
				r.goRoutines, r.trans, r.localAddr, ProtocolVersionMax,
				r.peerProgressCh, peerOptions{
					maxAppendEntries:  uint64(r.conf.MaxAppendEntries),
					heartbeatInterval: r.conf.HeartbeatTimeout / 5,
				})
			peer := &raftPeer{
				controlCh: controlCh,
			}
			r.peers[server.ID] = peer
		}
	}

	// Send new control information and stop Peer goroutines that need stopping
	lastIndex, lastTerm := r.shared.getLastEntry()
	for serverID, peer := range r.peers {
		role := r.shared.getState()
		if role == Shutdown {
			// Shutdown must be the last control signal sent to the Peer, so we mask
			// it here and send it later in shutdownPeers().
			role = Follower
		}
		verifyCounter := r.verifyCounter
		server, ok := inConfig[serverID]
		if !ok {
			r.logger.Info("Removed peer, stopping communication",
				"id", serverID, "address", server.Address)
			delete(r.peers, serverID)
			role = Shutdown
		} else {
			if server.Suffrage != Voter {
				if role == Candidate {
					role = Follower
				}
				verifyCounter = 0
			}
		}
		control := peerControl{
			term:          r.currentTerm,
			role:          role,
			verifyCounter: verifyCounter,
			lastIndex:     lastIndex,
			lastTerm:      lastTerm,
			commitIndex:   r.commitIndex,
		}
		peer.controlCh <- control
	}
}

// shutdownPeers instructs all peers to exit immediately.
func (r *raftServer) shutdownPeers() {
	control := peerControl{
		term: r.currentTerm,
		role: Shutdown,
	}
	for serverID, peer := range r.peers {
		r.logger.Info("Shutting down communication with peer", "id", serverID)
		peer.controlCh <- control
		delete(r.peers, serverID)
		r.logger.Info("Shut down communication with peer", "id", serverID)
	}
}

// membershipChangeChIfStable returns r.membershipChangeCh if it's safe
// to process requests from it, or nil otherwise. This must only be called
// from the main thread.
//
// Note that if the conditions here were to change outside of leaderLoop to take
// this from nil to non-nil, we would need leaderLoop to be kicked.
func (r *raftServer) membershipChangeChIfStable() chan *membershipChangeFuture {
	// Have to wait until:
	// 1. The latest configuration is committed, and
	// 2. This leader has committed some entry (the noop) in this term
	//    https://groups.google.com/forum/#!msg/raft-dev/t4xj6dJTP6E/d2D9LrWRza8J
	if r.memberships.latestIndex == r.memberships.committedIndex &&
		r.commitIndex >= r.leaderState.startIndex {
		return r.api.membershipChangeCh
	}
	return nil
}

// leaderLoop is the hot loop for a leader. It is invoked
// after all the various leader setup is done.
func (r *raftServer) leaderLoop() {
	// stepDown is used to track if there is an inflight log that
	// would cause us to lose leadership (specifically a RemovePeer of
	// ourselves). If this is the case, we must not allow any logs to
	// be processed in parallel, otherwise we are basing commit on
	// only a single peer (ourself) and replicating to an undefined set
	// of peers.
	stepDown := false

	lease := time.After(r.conf.LeaderLeaseTimeout)
	for r.shared.getState() == Leader {
		select {
		case rpc := <-r.rpcCh:
			r.processRPC(rpc)

		case future := <-r.api.verifyCh:
			// Try to batch all queued verifies together.
			futures := []*verifyFuture{future}
			drained := false
			for !drained {
				select {
				case another := <-r.api.verifyCh:
					futures = append(futures, another)
				case <-r.api.shutdownCh:
					return
				default:
					drained = true
				}
			}
			r.verifyLeader(futures)

		case c := <-r.api.membershipsCh:
			c.memberships = r.memberships.Clone()
			c.respond(nil)

		case future := <-r.membershipChangeChIfStable():
			r.appendMembershipEntry(future)

		case f := <-r.api.statsCh:
			f.stats = r.stats()
			f.respond(nil)

		case b := <-r.api.bootstrapCh:
			b.respond(ErrCantBootstrap)

		case newLog := <-r.api.applyCh:
			// Group commit, gather all the ready commits
			ready := []*logFuture{newLog}
			for i := 0; i < r.conf.MaxAppendEntries; i++ {
				select {
				case newLog := <-r.api.applyCh:
					ready = append(ready, newLog)
				default:
					break
				}
			}

			// Dispatch the logs
			if stepDown {
				// we're in the process of stepping down as leader, don't process anything new
				for i := range ready {
					ready[i].respond(ErrNotLeader)
				}
			} else {
				r.dispatchLogs(ready)
			}

		case <-lease:
			// Check if we've exceeded the lease, potentially stepping down
			r.checkLeaderLease()
			// Renew the lease timer
			lease = time.After(r.conf.LeaderLeaseTimeout)

		case progress := <-r.peerProgressCh:
			peer, ok := r.peers[progress.peerID]
			if ok {
				peer.progress = progress
				r.computeLeaderProgress()
			}

		case <-r.api.shutdownCh:
			return
		}

	}
}

func (r *raftServer) updateCommitIndex(oldCommitIndex, commitIndex Index) {
	r.logger.Debug("New commit index",
		"old_index", oldCommitIndex,
		"new_index", commitIndex)
	stepDown := false
	r.commitIndex = commitIndex
	// Process the newly committed entries
	if r.memberships.latestIndex > oldCommitIndex &&
		r.memberships.latestIndex <= commitIndex {
		r.memberships.committed = r.memberships.latest
		r.memberships.committedIndex = r.memberships.latestIndex
		if !hasVote(r.memberships.committed, r.localID) {
			stepDown = true
		}
	}

	for {
		e := r.leaderState.inflight.Front()
		if e == nil {
			break
		}
		commitLog := e.Value.(*logFuture)
		idx := commitLog.log.Index
		if idx > commitIndex {
			break
		}
		// Measure the commit time
		metrics.MeasureSince([]string{"raft", "commitTime"}, commitLog.dispatch)
		r.processLogs(idx, commitLog)
		r.leaderState.inflight.Remove(e)
	}

	if stepDown {
		if r.conf.ShutdownOnRemove {
			r.logger.Info("Removed ourself, shutting down")
			r.Shutdown()
		} else {
			r.logger.Info("Removed ourself, transitioning to follower")
			r.stepDown()
		}
	}

	r.updatePeers()
}

// Responds to any verify futures that have been satisfied. A majority of the
// voting servers in the cluster have acknowledged this server's leadership
// since the given 'count'.
func (r *raftServer) verified(count uint64) {
	i := 0
	var batch verifyBatch
	for _, batch = range r.leaderState.verifyBatches {
		if batch.start > count {
			break
		}
		for _, f := range batch.futures {
			f.respond(nil)
		}
		i++
	}
	if i > 0 {
		r.logger.Info("Verified leadership through counter", "count", count)
		r.leaderState.verifyBatches = r.leaderState.verifyBatches[i:]
	}
}

func (r *raftServer) computeCandidateProgress() {
	servers := len(r.memberships.latest.Servers)
	votes := make([]uint64, 0, servers)
	if hasVote(r.memberships.latest, r.localID) {
		votes = append(votes, 1)
	}
	for peerID, peer := range r.peers {
		switch {
		case peer.progress.term > r.currentTerm:
			r.logger.Debug("Newer term discovered, fallback to follower")
			r.updateTerm(peer.progress.term)
			return
		case peer.progress.term == r.currentTerm:
			if hasVote(r.memberships.latest, peerID) {
				if peer.progress.voteGranted {
					votes = append(votes, 1)
				} else {
					votes = append(votes, 0)
				}
			}
		case peer.progress.term < r.currentTerm:
			if hasVote(r.memberships.latest, peerID) {
				votes = append(votes, 0)
			}
		}
	}
	if quorumGeq(votes) == 1 {
		r.logger.Info("Election won", "tally", sum(votes))
		r.setState(Leader)
		r.setLeader(r.localAddr)
		r.updatePeers()
	}
}

func (r *raftServer) computeLeaderProgress() {
	servers := len(r.memberships.latest.Servers)
	verifiedCounters := make([]uint64, 0, servers)
	matchIndexes := make([]uint64, 0, servers)
	if hasVote(r.memberships.latest, r.localID) {
		verifiedCounters = append(verifiedCounters, r.verifyCounter)
		matchIndexes = append(matchIndexes, uint64(r.shared.getLastIndex()))
	}
	for peerID, peer := range r.peers {
		switch {
		case peer.progress.term > r.currentTerm:
			r.logger.Debug("Newer term discovered, fallback to follower")
			r.updateTerm(peer.progress.term)
			return
		case peer.progress.term == r.currentTerm:
			if hasVote(r.memberships.latest, peerID) {
				verifiedCounters = append(verifiedCounters, peer.progress.verifiedCounter)
				matchIndexes = append(matchIndexes, uint64(peer.progress.matchIndex))
			}
		case peer.progress.term < r.currentTerm:
			if hasVote(r.memberships.latest, peerID) {
				verifiedCounters = append(verifiedCounters, 0)
				matchIndexes = append(matchIndexes, 0)
			}
		}
	}
	verifiedCounter := quorumGeq(verifiedCounters)
	matchIndex := Index(quorumGeq(matchIndexes))

	oldCommitIndex := r.commitIndex
	if matchIndex > oldCommitIndex && matchIndex >= r.leaderState.startIndex {
		r.updateCommitIndex(oldCommitIndex, matchIndex)
	}
	r.verified(verifiedCounter)
}

// Internal helper to calculate new commitIndex from matchIndexes,
// whether votes form a quorum, etc.
func quorumGeq(values []uint64) uint64 {
	if len(values) == 0 {
		return 0
	}
	sort.Sort(uint64Slice(values))
	return values[(len(values)-1)/2]
}

func sum(values []uint64) uint64 {
	var total uint64
	for _, v := range values {
		total += v
	}
	return total
}

// verifyLeader must be called from the main thread for safety.
// Causes the followers to attempt an immediate heartbeat.
func (r *raftServer) verifyLeader(futures []*verifyFuture) {
	r.verifyCounter++
	counter := r.verifyCounter
	r.leaderState.verifyBatches = append(r.leaderState.verifyBatches, verifyBatch{
		start:   counter,
		futures: futures,
	})

	r.logger.Info("Verifying leadership for with counter",
		"requests", len(futures), "counter", counter)

	// Trigger immediate heartbeats
	r.updatePeers()

	// verifying a 1-server cluster should succeed right away
	r.computeLeaderProgress()
}

// checkLeaderLease is used to check if we can contact a quorum of nodes
// within the last leader lease interval. If not, we need to step down,
// as we may have lost connectivity. Returns the maximum duration without
// contact. This must only be called from the main thread.
func (r *raftServer) checkLeaderLease() {
	servers := len(r.memberships.latest.Servers)
	lastContacts := make([]uint64, 0, servers)
	if hasVote(r.memberships.latest, r.localID) {
		lastContacts = append(lastContacts, uint64(time.Now().UnixNano()))
	}
	for peerID, peer := range r.peers {
		if hasVote(r.memberships.latest, peerID) {
			lastContacts = append(lastContacts, uint64(peer.progress.lastContact.UnixNano()))
		}
	}
	lastContactUnix := quorumGeq(lastContacts)
	lastContact := time.Unix(int64(lastContactUnix/1e9), int64(lastContactUnix%1e9))
	diff := time.Now().Sub(lastContact)
	metrics.AddSample([]string{"raft", "leader", "lastContact"}, float32(diff/time.Millisecond))
	if r.conf.LeaderLeaseTimeout < diff {
		r.logger.Warn("Failed to contact quorum of nodes, stepping down")
		r.stepDown()
		metrics.IncrCounter([]string{"raft", "transition", "leader_lease_timeout"}, 1)
	}
}

// appendMembershipEntry changes the configuration and adds a new membership
// configuration entry to the log. This must only be called from the
// main thread.
func (r *raftServer) appendMembershipEntry(future *membershipChangeFuture) {
	membership, err := nextMembership(r.memberships.latest, r.memberships.latestIndex, future.req)
	if err != nil {
		future.respond(err)
		return
	}

	r.logger.Info("Updating membership configuration",
		"command", future.req.command,
		"id", future.req.serverID,
		"address", future.req.serverAddress,
		"servers", membership.Servers)

	// In pre-ID compatibility mode we translate all configuration changes
	// in to an old remove peer message, which can handle all supported
	// cases for peer changes in the pre-ID world (adding and removing
	// voters). Both add peer and remove peer log entries are handled
	// similarly on old Raft servers, but remove peer does extra checks to
	// see if a leader needs to step down. Since they both assert the full
	// configuration, then we can safely call remove peer for everything.
	if r.protocolVersion < 2 {
		future.log = Log{
			Type: LogRemovePeerDeprecated,
			Data: encodePeers(membership, r.trans),
		}
	} else {
		future.log = Log{
			Type: LogConfiguration,
			Data: encodeMembership(membership),
		}
	}

	r.dispatchLogs([]*logFuture{&future.logFuture})
}

// dispatchLog is called on the leader to push a log to disk, mark it
// as inflight and begin replication of it.
func (r *raftServer) dispatchLogs(applyLogs []*logFuture) {
	now := time.Now()
	defer metrics.MeasureSince([]string{"raft", "leader", "dispatchLog"}, now)

	lastIndex := r.shared.getLastIndex()
	logs := make([]*Log, len(applyLogs))

	for idx, applyLog := range applyLogs {
		applyLog.dispatch = now
		lastIndex++
		applyLog.log.Index = lastIndex
		applyLog.log.Term = r.currentTerm
		logs[idx] = &applyLog.log
		r.leaderState.inflight.PushBack(applyLog)
		r.processMembershipLogEntry(&applyLog.log)
	}

	// Write the log entry locally
	if err := r.logs.StoreLogs(logs); err != nil {
		r.logger.Fatal("Failed to store log entries", "error", err)
	}

	// Update the last log since it's on disk now
	r.shared.setLastLog(lastIndex, r.currentTerm)

	// In case we're a 1-server cluster, this might be committed already.
	r.computeLeaderProgress()

	// Notify the replicators of the new log
	r.updatePeers()
}

// processLogs is used to apply all the committed entires that haven't been
// applied up to the given index limit.
// This can be called from both leaders and followers.
// Followers call this from AppendEntires, for n entires at a time, and always
// pass future=nil.
// Leaders call this once per inflight when entries are committed. They pass
// the future from inflights.
func (r *raftServer) processLogs(index Index, future *logFuture) {
	// Reject logs we've applied already
	if index <= r.lastApplied {
		r.logger.Warn("Skipping application of old log", "index", index)
		return
	}

	// Apply all the preceding logs
	for idx := r.lastApplied + 1; idx <= index; idx++ {
		// Get the log, either from the future or from our log store
		if future != nil && future.log.Index == idx {
			r.processLog(&future.log, future)

		} else {
			l := new(Log)
			if err := r.logs.GetLog(idx, l); err != nil {
				r.logger.Fatal("Failed to get log entry",
					"index", idx, "error", err)
			}
			r.processLog(l, nil)
		}

		// Update the lastApplied index and term
		r.lastApplied = idx
	}
}

// processLog is invoked to process the application of a single committed log entry.
func (r *raftServer) processLog(l *Log, future *logFuture) {
	switch l.Type {
	case LogBarrier:
		// Barrier is handled by the FSM
		fallthrough

	case LogCommand:
		// Forward to the fsm handler
		select {
		case r.fsmCommitCh <- commitTuple{l, future}:
		case <-r.api.shutdownCh:
			if future != nil {
				future.respond(ErrRaftShutdown)
			}
		}

		// Return so that the future is only responded to
		// by the FSM handler when the application is done
		return

	case LogConfiguration:
	case LogAddPeerDeprecated:
	case LogRemovePeerDeprecated:
	case LogNoop:
		// Ignore the no-op

	default:
		panic(fmt.Errorf("unrecognized log type: %#v", l))
	}

	// Invoke the future if given
	if future != nil {
		future.respond(nil)
	}
}

// processRPC is called to handle an incoming RPC request. This must only be
// called from the main thread.
func (r *raftServer) processRPC(rpc RPC) {
	if err := r.checkRPCHeader(rpc); err != nil {
		rpc.Respond(nil, err)
		return
	}

	switch cmd := rpc.Command.(type) {
	case *AppendEntriesRequest:
		r.appendEntries(rpc, cmd)
	case *RequestVoteRequest:
		r.requestVote(rpc, cmd)
	case *InstallSnapshotRequest:
		r.installSnapshot(rpc, cmd)
	default:
		r.logger.Error("Got unexpected command", "command", rpc.Command)
		rpc.Respond(nil, fmt.Errorf("unexpected command"))
	}
}

// processHeartbeat is a special handler used just for heartbeat requests
// so that they can be fast-pathed if a transport supports it. This must only
// be called from the main thread.
func (r *raftServer) processHeartbeat(rpc RPC) {
	defer metrics.MeasureSince([]string{"raft", "rpc", "processHeartbeat"}, time.Now())

	// Check if we are shutdown, just ignore the RPC
	select {
	case <-r.api.shutdownCh:
		return
	default:
	}

	// Ensure we are only handling a heartbeat
	switch cmd := rpc.Command.(type) {
	case *AppendEntriesRequest:
		r.appendEntries(rpc, cmd)
	default:
		r.logger.Error("Expected heartbeat, got command", "command", rpc.Command)
		rpc.Respond(nil, fmt.Errorf("unexpected command"))
	}
}

// appendEntries is invoked when we get an append entries RPC call. This must
// only be called from the main thread.
func (r *raftServer) appendEntries(rpc RPC, a *AppendEntriesRequest) {
	defer metrics.MeasureSince([]string{"raft", "rpc", "appendEntries"}, time.Now())
	// Setup a response
	resp := &AppendEntriesResponse{
		RPCHeader: r.getRPCHeader(),
		Term:      r.currentTerm,
		LastLog:   r.shared.getLastIndex(),
		Success:   false,
	}
	var rpcErr error
	defer func() {
		rpc.Respond(resp, rpcErr)
	}()

	// Ignore an older term
	if a.Term < r.currentTerm {
		return
	}

	// Increase the term if we see a newer one, also transition to follower
	// if we ever get an appendEntries call
	if a.Term > r.currentTerm {
		r.updateTerm(a.Term)
		resp.Term = a.Term
	}
	// Save the current leader
	r.stepDown()
	r.setLeader(ServerAddress(r.trans.DecodePeer(a.Leader)))
	defer r.setLastContact()

	// Verify the last log entry
	if a.PrevLogEntry > 0 {
		lastIdx, lastTerm := r.shared.getLastEntry()

		var prevLogTerm Term
		if a.PrevLogEntry == lastIdx {
			prevLogTerm = lastTerm

		} else {
			var prevLog Log
			if err := r.logs.GetLog(a.PrevLogEntry, &prevLog); err != nil {
				if err == ErrLogNotFound {
					r.logger.Warn("Failed to get previous log entry",
						"prev_index", a.PrevLogEntry,
						"last_index", lastIdx,
						"error", err)
					return
				}
				r.logger.Fatal("Failed to get previous log entry",
					"prev_index", a.PrevLogEntry,
					"last_index", lastIdx,
					"error", err)
			}
			prevLogTerm = prevLog.Term
		}

		if a.PrevLogTerm != prevLogTerm {
			r.logger.Warn("Previous log term mis-match",
				"our_term", prevLogTerm,
				"their_term", a.PrevLogTerm)
			return
		}
	}

	// Process any new entries
	if len(a.Entries) > 0 {
		start := time.Now()

		// Delete any conflicting entries, skip any duplicates
		lastLogIdx, _ := r.shared.getLastLog()
		var newEntries []*Log
		for i, entry := range a.Entries {
			if entry.Index > lastLogIdx {
				newEntries = a.Entries[i:]
				break
			}
			var storeEntry Log
			if err := r.logs.GetLog(entry.Index, &storeEntry); err != nil {
				r.logger.Fatal("Failed to get log entry",
					"index", entry.Index, "error", err)
			}
			if entry.Term != storeEntry.Term {
				r.logger.Warn("Clearing log suffix",
					"from_index", entry.Index, "to_index", lastLogIdx)
				if err := r.logs.DeleteRange(entry.Index, lastLogIdx); err != nil {
					r.logger.Fatal("Failed to clear log suffix", "error", err)
				}
				if entry.Index <= r.memberships.latestIndex {
					r.memberships.latest = r.memberships.committed
					r.memberships.latestIndex = r.memberships.committedIndex
					r.updatePeers()
				}
				newEntries = a.Entries[i:]
				break
			}
		}

		if n := len(newEntries); n > 0 {
			// Append the new entries
			if err := r.logs.StoreLogs(newEntries); err != nil {
				r.logger.Fatal("Failed to append to logs", "error", err)
			}

			// Handle any new configuration changes
			for _, newEntry := range newEntries {
				r.processMembershipLogEntry(newEntry)
			}

			// Update the lastLog
			last := newEntries[n-1]
			r.shared.setLastLog(last.Index, last.Term)
		}

		metrics.MeasureSince([]string{"raft", "rpc", "appendEntries", "storeLogs"}, start)
	}

	// Update the commit index (see comment in AppendEntriesRequest).
	if cap := a.PrevLogEntry + Index(len(a.Entries)); a.LeaderCommitIndex > cap {
		a.LeaderCommitIndex = cap
	}
	if a.LeaderCommitIndex > r.commitIndex {
		start := time.Now()
		r.commitIndex = a.LeaderCommitIndex
		if r.memberships.latestIndex <= a.LeaderCommitIndex {
			r.memberships.committed = r.memberships.latest
			r.memberships.committedIndex = r.memberships.latestIndex
		}
		r.processLogs(a.LeaderCommitIndex, nil)
		metrics.MeasureSince([]string{"raft", "rpc", "appendEntries", "processLogs"}, start)
	}

	// Everything went well, set success
	resp.Success = true
	return
}

// processMembershipLogEntry takes a log entry and updates the latest
// membership if the entry results in a new membership. This must only be
// called from the main thread, or from NewRaft() before any threads have begun.
func (r *raftServer) processMembershipLogEntry(entry *Log) {
	if entry.Type == LogConfiguration {
		r.memberships.committed = r.memberships.latest
		r.memberships.committedIndex = r.memberships.latestIndex
		r.memberships.latest = decodeMembership(entry.Data)
		r.memberships.latestIndex = entry.Index
	} else if entry.Type == LogAddPeerDeprecated || entry.Type == LogRemovePeerDeprecated {
		r.memberships.committed = r.memberships.latest
		r.memberships.committedIndex = r.memberships.latestIndex
		r.memberships.latest = decodePeers(entry.Data, r.trans)
		r.memberships.latestIndex = entry.Index
	}
	r.updatePeers()
}

// requestVote is invoked when we get an request vote RPC call.
func (r *raftServer) requestVote(rpc RPC, req *RequestVoteRequest) {
	defer metrics.MeasureSince([]string{"raft", "rpc", "requestVote"}, time.Now())
	r.observe(*req)

	// Setup a response
	resp := &RequestVoteResponse{
		RPCHeader: r.getRPCHeader(),
		Term:      r.currentTerm,
		Granted:   false,
	}
	var rpcErr error
	defer func() {
		rpc.Respond(resp, rpcErr)
	}()

	// Version 0 servers will panic unless the peers is present. It's only
	// used on them to produce a warning message.
	if r.protocolVersion < 2 {
		resp.Peers = encodePeers(r.memberships.latest, r.trans)
	}

	// Check if we have an existing leader [who's not the candidate]
	candidate := r.trans.DecodePeer(req.Candidate)
	if leader := r.getLeader(); leader != "" && leader != candidate {
		r.logger.Warn("Rejecting vote request since we have a leader",
			"candidate", candidate, "leader", leader)
		return
	}

	// Ignore an older term
	if req.Term < r.currentTerm {
		return
	}

	// Increase the term if we see a newer one
	if req.Term > r.currentTerm {
		r.updateTerm(req.Term)
		resp.Term = req.Term
	}

	// Check if we have voted yet
	v, err := r.stable.GetUint64(keyLastVoteTerm)
	lastVoteTerm := Term(v)
	if err != nil && err.Error() != "not found" {
		r.logger.Error("Failed to get last vote term", "error", err)
		return
	}
	lastVoteCandBytes, err := r.stable.Get(keyLastVoteCand)
	if err != nil && err.Error() != "not found" {
		r.logger.Error("Failed to get last vote candidate", "error", err)
		return
	}

	// Check if we've voted in this election before
	if lastVoteTerm == req.Term {
		if lastVoteCandBytes != nil && bytes.Compare(lastVoteCandBytes, req.Candidate) == 0 {
			r.logger.Warn("Duplicate RequestVote", "term", req.Term, "candidate", req.Candidate)
			resp.Granted = true
		} else {
			r.logger.Info("Already voted, cannot grant new vote",
				"voted_for", lastVoteCandBytes,
				"rejected_term", req.Term,
				"rejected_candidate", req.Candidate)
		}
		return
	}

	// Reject if their term is older
	lastIdx, lastTerm := r.shared.getLastEntry()
	if lastTerm > req.LastLogTerm {
		r.logger.Warn("Rejecting vote request since our last term is greater",
			"last_term", lastTerm,
			"rejected_term", req.LastLogTerm,
			"rejected_candidate", candidate)
		return
	}

	if lastTerm == req.LastLogTerm && lastIdx > req.LastLogIndex {
		r.logger.Warn("Rejecting vote request since our last index is greater",
			"last_index", lastIdx,
			"rejected_index", req.LastLogIndex,
			"rejected_candidate", candidate)
		return
	}

	// Persist a vote for safety
	if err := r.persistVote(req.Term, req.Candidate); err != nil {
		r.logger.Error("Failed to persist vote", "error", err)
		return
	}

	resp.Granted = true
	r.setLastContact()
	return
}

// installSnapshot is invoked when we get a InstallSnapshot RPC call.
// We must be in the follower state for this, since it means we are
// too far behind a leader for log replay. This must only be called
// from the main thread.
func (r *raftServer) installSnapshot(rpc RPC, req *InstallSnapshotRequest) {
	defer metrics.MeasureSince([]string{"raft", "rpc", "installSnapshot"}, time.Now())
	// Setup a response
	resp := &InstallSnapshotResponse{
		Term:    r.currentTerm,
		Success: false,
	}
	var rpcErr error
	defer func() {
		rpc.Respond(resp, rpcErr)
	}()

	// Sanity check the version
	if req.SnapshotVersion < SnapshotVersionMin ||
		req.SnapshotVersion > SnapshotVersionMax {
		rpcErr = fmt.Errorf("unsupported snapshot version %d", req.SnapshotVersion)
		return
	}

	// Ignore an older term
	if req.Term < r.currentTerm {
		return
	}

	// Increase the term if we see a newer one
	if req.Term > r.currentTerm {
		r.updateTerm(req.Term)
		resp.Term = req.Term
	}
	// Save the current leader
	r.stepDown()
	r.setLeader(ServerAddress(r.trans.DecodePeer(req.Leader)))
	defer r.setLastContact()

	// Create a new snapshot
	var reqConfiguration Membership
	var reqConfigurationIndex Index
	if req.SnapshotVersion > 0 {
		reqConfiguration = decodeMembership(req.Configuration)
		reqConfigurationIndex = req.ConfigurationIndex
	} else {
		reqConfiguration = decodePeers(req.Peers, r.trans)
		reqConfigurationIndex = req.LastLogIndex
	}
	version := getSnapshotVersion(r.protocolVersion)
	sink, err := r.snapshots.Create(version, req.LastLogIndex, req.LastLogTerm,
		reqConfiguration, reqConfigurationIndex, r.trans)
	if err != nil {
		r.logger.Error("Failed to create snapshot to install", "error", err)
		rpcErr = fmt.Errorf("failed to create snapshot: %v", err)
		return
	}

	// Spill the remote snapshot to disk
	n, err := io.Copy(sink, rpc.Reader)
	if err != nil {
		sink.Cancel()
		r.logger.Error("Failed to copy snapshot", "error", err)
		rpcErr = err
		return
	}

	// Check that we received it all
	if n != req.Size {
		sink.Cancel()
		r.logger.Error("Failed to receive whole snapshot",
			"received_size", n, "expected_size", req.Size)
		rpcErr = fmt.Errorf("short read")
		return
	}

	// Finalize the snapshot
	if err := sink.Close(); err != nil {
		r.logger.Error("Failed to finalize snapshot", "error", err)
		rpcErr = err
		return
	}
	r.logger.Info("Wrote local snapshot", "size", n)

	// Restore snapshot
	future := &restoreFuture{ID: sink.ID()}
	future.init()
	select {
	case r.fsmRestoreCh <- future:
	case <-r.api.shutdownCh:
		future.respond(ErrRaftShutdown)
		return
	}

	// Wait for the restore to happen
	if err := future.Error(); err != nil {
		r.logger.Error("Failed to restore snapshot", "error", err)
		rpcErr = err
		return
	}

	// Update the lastApplied so we don't replay old logs
	r.lastApplied = req.LastLogIndex

	// Update the last stable snapshot info
	r.shared.setLastSnapshot(req.LastLogIndex, req.LastLogTerm)

	// Restore the peer set
	r.memberships.latest = reqConfiguration
	r.memberships.latestIndex = reqConfigurationIndex
	r.memberships.committed = reqConfiguration
	r.memberships.committedIndex = reqConfigurationIndex
	r.updatePeers()

	// Compact logs, continue even if this fails
	if err := r.compactLogs(req.LastLogIndex); err != nil {
		r.logger.Error("Failed to compact logs", "error", err)
	}

	r.logger.Info("Installed remote snapshot")
	resp.Success = true
	return
}

// setLastContact is used to set the last contact time to now
func (r *raftServer) setLastContact() {
	r.lastContactLock.Lock()
	r.lastContact = time.Now()
	r.lastContactLock.Unlock()
}

type voteResult struct {
	RequestVoteResponse
	voterID ServerID
}

// persistVote is used to persist our vote for safety.
func (r *raftServer) persistVote(term Term, candidate []byte) error {
	if err := r.stable.SetUint64(keyLastVoteTerm, uint64(term)); err != nil {
		return err
	}
	if err := r.stable.Set(keyLastVoteCand, candidate); err != nil {
		return err
	}
	return nil
}

func (r *raftServer) stepDown() {
	if r.shared.getState() != Follower {
		r.setState(Follower)
		r.updatePeers()
	}
}

func (r *raftServer) updateTerm(term Term) {
	r.setState(Follower)
	if term > r.currentTerm {
		r.currentTerm = term
		r.persistCurrentTerm()
	} else if term < r.currentTerm {
		panic("Can't step down to older term")
	}
	r.updatePeers()
}

// persistCurrentTerm is used to save the current term in a durable manner.
// The caller must call updatePeers() after changing the term.
func (r *raftServer) persistCurrentTerm() {
	// Persist to disk first
	if err := r.stable.SetUint64(keyCurrentTerm, uint64(r.currentTerm)); err != nil {
		panic(fmt.Errorf("failed to save current term: %v", err))
	}
}

// setState is used to update the current state. Any state
// transition causes the known leader to be cleared. This means
// that leader should be set only after updating the state.
// The caller must call updatePeers() after changing the term.
func (r *raftServer) setState(state RaftState) {
	r.setLeader("")
	oldState := r.shared.getState()
	r.shared.setState(state)
	if oldState != state {
		r.observe(state)
	}
}

// Fills in stats when requested by application.
// Must only be called from the main Raft goroutine.
func (r *raftServer) stats() *Stats {
	lastLogIndex, lastLogTerm := r.shared.getLastLog()
	lastSnapIndex, lastSnapTerm := r.shared.getLastSnapshot()
	s := &Stats{
		State:              r.shared.getState(),
		Term:               r.currentTerm,
		LastLogIndex:       lastLogIndex,
		LastLogTerm:        lastLogTerm,
		CommitIndex:        r.commitIndex,
		AppliedIndex:       r.lastApplied,
		FSMPending:         len(r.fsmCommitCh),
		LastSnapshotIndex:  lastSnapIndex,
		LastSnapshotTerm:   lastSnapTerm,
		LastContact:        r.getLastContact(),
		ProtocolVersion:    r.protocolVersion,
		ProtocolVersionMin: ProtocolVersionMin,
		ProtocolVersionMax: ProtocolVersionMax,
		SnapshotVersionMin: SnapshotVersionMin,
		SnapshotVersionMax: SnapshotVersionMax,
	}

	membership := r.memberships.latest
	s.LatestMembershipIndex = r.memberships.latestIndex
	s.LatestMembership = membership

	// This is a legacy metric that we've seen people use in the wild.
	hasUs := false
	numPeers := 0
	for _, server := range membership.Servers {
		if server.Suffrage == Voter {
			if server.ID == r.localID {
				hasUs = true
			} else {
				numPeers++
			}
		}
	}
	if !hasUs {
		numPeers = 0
	}
	s.NumPeers = numPeers

	return s
}<|MERGE_RESOLUTION|>--- conflicted
+++ resolved
@@ -190,10 +190,7 @@
 			r.setLeader("")
 
 			if e.runForElection {
-<<<<<<< HEAD
-=======
 				r.logger.Info("Triggering Forced Early election")
->>>>>>> 41d2e3ec
 				// Wait for the timeout
 				if !atomic.CompareAndSwapPointer(&campaign, unsafe.Pointer(nil), unsafe.Pointer(e)) {
 					e.respond(ErrBadStateForElection)
@@ -201,12 +198,10 @@
 				}
 
 				// a bit shorter of a timeout this time round
-<<<<<<< HEAD
-				heartbeatTimer = randomTimeout(time.Millisecond)
-=======
+				r.lastContactLock.Lock()
 				r.lastContact = time.Now().Add(-r.conf.HeartbeatTimeout - 1)
+				r.lastContactLock.Unlock()
 				heartbeatTimer = randomTimeout(time.Microsecond)
->>>>>>> 41d2e3ec
 			} else {
 				e.respond(nil)
 			}
