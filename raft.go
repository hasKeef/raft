package raft

import (
	"bytes"
	"container/list"
	"fmt"
	"io"
<<<<<<< HEAD
	"sync/atomic"
=======
	"sort"
>>>>>>> ebf12dd3
	"time"
	"unsafe"

	"github.com/armon/go-metrics"
)

const (
	minCheckInterval = 10 * time.Millisecond
)

var (
	keyCurrentTerm  = []byte("CurrentTerm")
	keyLastVoteTerm = []byte("LastVoteTerm")
	keyLastVoteCand = []byte("LastVoteCand")
)

// getRPCHeader returns an initialized RPCHeader struct for the given
// Raft instance. This structure is sent along with RPC requests and
// responses.
func (r *Raft) getRPCHeader() RPCHeader {
	return RPCHeader{
		ProtocolVersion: r.conf.ProtocolVersion,
	}
}

// checkRPCHeader houses logic about whether this instance of Raft can process
// the given RPC message.
func (r *Raft) checkRPCHeader(rpc RPC) error {
	// Get the header off the RPC message.
	wh, ok := rpc.Command.(WithRPCHeader)
	if !ok {
		return fmt.Errorf("RPC does not have a header")
	}
	header := wh.GetRPCHeader()

	// First check is to just make sure the code can understand the
	// protocol at all.
	if header.ProtocolVersion < ProtocolVersionMin ||
		header.ProtocolVersion > ProtocolVersionMax {
		return ErrUnsupportedProtocol
	}

	// Second check is whether we should support this message, given the
	// current protocol we are configured to run. This will drop support
	// for protocol version 0 starting at protocol version 2, which is
	// currently what we want, and in general support one version back. We
	// may need to revisit this policy depending on how future protocol
	// changes evolve.
	if header.ProtocolVersion < r.conf.ProtocolVersion-1 {
		return ErrUnsupportedProtocol
	}

	return nil
}

// getSnapshotVersion returns the snapshot version that should be used when
// creating snapshots, given the protocol version in use.
func getSnapshotVersion(protocolVersion ProtocolVersion) SnapshotVersion {
	// Right now we only have two versions and they are backwards compatible
	// so we don't need to look at the protocol version.
	return 1
}

type raftPeer struct {
	controlCh chan<- peerControl
	progress  peerProgress
}

// commitTuple is used to send an index that was committed,
// with an optional associated future that should be invoked.
type commitTuple struct {
	log    *Log
	future *logFuture
}

type verifyBatch struct {
	start   uint64
	futures []*verifyFuture
}

// leaderState is state that is used while we are a leader.
type leaderState struct {
	// the first index of this leader's term: this needs to be replicated to a
	// majority of the cluster before this leader may mark anything committed
	// (per Raft's commitment rule)
	startIndex uint64

	inflight      *list.List // list of logFuture in log index order
	verifyBatches []verifyBatch
}

// setLeader is used to modify the current leader of the cluster
func (r *Raft) setLeader(leader ServerAddress) {
	r.leaderLock.Lock()
	r.leader = leader
	r.leaderLock.Unlock()
}

// requestConfigChange is a helper for the above functions that make
// configuration change requests. 'req' describes the change. For timeout,
// see AddVoter.
func (r *Raft) requestConfigChange(req configurationChangeRequest, timeout time.Duration) IndexFuture {
	var timer <-chan time.Time
	if timeout > 0 {
		timer = time.After(timeout)
	}
	future := &configurationChangeFuture{
		req: req,
	}
	future.init()
	select {
	case <-timer:
		return errorFuture{ErrEnqueueTimeout}
	case r.configurationChangeCh <- future:
		return future
	case <-r.shutdownCh:
		return errorFuture{ErrRaftShutdown}
	}
}

// run is a long running goroutine that runs the Raft FSM.
func (r *Raft) run() {
	for {
		// Check if we are doing a shutdown
		select {
		case <-r.shutdownCh:
			// Clear the leader to prevent forwarding
			r.setLeader("")
			r.shutdownPeers()
			return
		default:
		}

		// Enter into a sub-FSM
		switch r.getState() {
		case Follower:
			r.runFollower()
		case Candidate:
			r.runCandidate()
		case Leader:
			r.runLeader()
		}
	}
}

// runFollower runs the FSM for a follower.
func (r *Raft) runFollower() {
	didWarn := false
	r.logger.Printf("[INFO] raft: %v entering Follower state (Leader: %q)", r, r.Leader())
	metrics.IncrCounter([]string{"raft", "state", "follower"}, 1)
	heartbeatTimer := randomTimeout(r.conf.HeartbeatTimeout)

	var campaign unsafe.Pointer

	for {
		select {
		case rpc := <-r.rpcCh:
			r.processRPC(rpc)

		case c := <-r.configurationChangeCh:
			// Reject any operations since we are not the leader
			c.respond(ErrNotLeader)

		case a := <-r.applyCh:
			// Reject any operations since we are not the leader
			a.respond(ErrNotLeader)

		case v := <-r.verifyCh:
			// Reject any operations since we are not the leader
			v.respond(ErrNotLeader)

		case c := <-r.configurationsCh:
			c.configurations = r.configurations.Clone()
			c.respond(nil)

		case b := <-r.bootstrapCh:
			b.respond(r.liveBootstrap(b.configuration))

		case e := <-r.campaignCh:
			r.setLeader("")

			if e.runForElection {
				// Wait for the timeout
				if !atomic.CompareAndSwapPointer(&campaign, unsafe.Pointer(nil), unsafe.Pointer(e)) {
					e.respond(ErrBadStateForElection)
					continue
				}

				// stagger the standing for election
				heartbeatTimer = randomTimeout(time.Millisecond * 500)
			} else {
				e.respond(nil)
			}

		case <-heartbeatTimer:
			// Restart the heartbeat timer
			heartbeatTimer = randomTimeout(r.conf.HeartbeatTimeout)

			// Check if we have had a successful contact
			lastContact := r.LastContact()
			if campaign == nil && time.Now().Sub(lastContact) < r.conf.HeartbeatTimeout {
				continue
			}

			// Heartbeat failed! Transition to the candidate state
			lastLeader := r.Leader()
			r.setLeader("")

			if r.configurations.latestIndex == 0 {
				if !didWarn {
					r.logger.Printf("[WARN] raft: no known peers, aborting election")
					didWarn = true
				}
			} else if r.configurations.latestIndex == r.configurations.committedIndex &&
				!hasVote(r.configurations.latest, r.localID) {
				if !didWarn {
					r.logger.Printf("[WARN] raft: not part of stable configuration, aborting election")
					didWarn = true
				}
			} else {
<<<<<<< HEAD
				r.logger.Printf(`[WARN] raft: Heartbeat timeout from %q reached, starting election`, lastLeader)

				metrics.IncrCounter([]string{"raft", "transition", "heartbeat_timeout"}, 1)
				r.setState(Candidate)
				if campaign != nil {
					(*campaignFuture)(campaign).respond(nil)
					campaign = nil
				}
=======
				r.logger.Printf(`[WARN] raft: Heartbeat timeout from %q reached in term %d (last contact %v), starting election`,
					lastLeader, r.getCurrentTerm(), lastContact)
				metrics.IncrCounter([]string{"raft", "transition", "heartbeat_timeout"}, 1)
				r.setState(Candidate)
				r.updatePeers()
>>>>>>> ebf12dd3
				return
			}

			if campaign != nil {
				(*campaignFuture)(campaign).respond(ErrBadStateForElection)
				campaign = nil
			}

		case <-r.shutdownCh:
			return
		}
	}
}

// liveBootstrap attempts to seed an initial configuration for the cluster. See
// the Raft object's member BootstrapCluster for more details. This must only be
// called on the main thread, and only makes sense in the follower state.
func (r *Raft) liveBootstrap(configuration Configuration) error {
	// Use the pre-init API to make the static updates.
	err := BootstrapCluster(&r.conf, r.logs, r.stable, r.snapshots,
		r.trans, configuration)
	if err != nil {
		return err
	}

	// Make the configuration live.
	var entry Log
	if err := r.logs.GetLog(1, &entry); err != nil {
		panic(err)
	}
	r.setCurrentTerm(1)
	r.setLastLog(entry.Index, entry.Term)
	r.processConfigurationLogEntry(&entry)
	return nil
}

// runCandidate runs the FSM for a candidate.
func (r *Raft) runCandidate() {
	r.logger.Printf("[INFO] raft: %v entering Candidate state in term %v",
		r, r.getCurrentTerm()+1)
	metrics.IncrCounter([]string{"raft", "state", "candidate"}, 1)
	defer metrics.MeasureSince([]string{"raft", "candidate", "electSelf"}, time.Now())

	// Increment the term
	r.setCurrentTerm(r.getCurrentTerm() + 1)

	// Set a timeout
	electionTimer := randomTimeout(r.conf.ElectionTimeout)

	if hasVote(r.configurations.latest, r.localID) {
		// Persist a vote for ourselves
		err := r.persistVote(r.getCurrentTerm(), r.trans.EncodePeer(r.localAddr))
		if err != nil {
			r.logger.Printf("[ERR] raft: Failed to persist vote : %v", err)
			return // TODO: panic?
		}
	}
	r.computeCandidateProgress()

	// Ask peers to vote
	r.updatePeers()

	for r.getState() == Candidate {
		select {
		case rpc := <-r.rpcCh:
			r.processRPC(rpc)

		case progress := <-r.peerProgressCh:
			peer, ok := r.peers[progress.peerID]
			if ok {
				peer.progress = progress
				r.computeCandidateProgress()
			}

		case e := <-r.campaignCh:
			// The node is already a candidate
			e.respond(nil)

		case c := <-r.configurationChangeCh:
			// Reject any operations since we are not the leader
			c.respond(ErrNotLeader)

		case a := <-r.applyCh:
			// Reject any operations since we are not the leader
			a.respond(ErrNotLeader)

		case v := <-r.verifyCh:
			// Reject any operations since we are not the leader
			v.respond(ErrNotLeader)

		case c := <-r.configurationsCh:
			c.configurations = r.configurations.Clone()
			c.respond(nil)

		case b := <-r.bootstrapCh:
			b.respond(ErrCantBootstrap)

		case <-electionTimer:
			// Election failed! Restart the election. We simply return,
			// which will kick us back into runCandidate
			r.logger.Printf("[WARN] raft: Election timeout reached, restarting election")
			return

		case <-r.shutdownCh:
			return
		}
	}
}

// runLeader runs the FSM for a leader. Do the setup here and drop into
// the leaderLoop for the hot loop.
func (r *Raft) runLeader() {
	r.logger.Printf("[INFO] raft: %v entering Leader state", r)
	metrics.IncrCounter([]string{"raft", "state", "leader"}, 1)

	// Notify that we are the leader
	asyncNotifyBool(r.leaderCh, true)

	// Push to the notify channel if given
	if notify := r.conf.NotifyCh; notify != nil {
		select {
		case notify <- true:
		case <-r.shutdownCh:
		}
	}

	// Setup leader state
	// first index that may be committed in this term
	r.leaderState.startIndex = r.getLastIndex() + 1
	r.leaderState.inflight = list.New()
	r.leaderState.verifyBatches = nil

	// Notify peers of leadership.
	r.updatePeers()

	// Cleanup state on step down
	defer func() {
		// Since we were the leader previously, we update our
		// last contact time when we step down, so that we are not
		// reporting a last contact time from before we were the
		// leader. Otherwise, to a client it would seem our data
		// is extremely stale.
		r.setLastContact()

		// Stop replication
		r.updatePeers()

		// Respond to all inflight operations
		for e := r.leaderState.inflight.Front(); e != nil; e = e.Next() {
			e.Value.(*logFuture).respond(ErrLeadershipLost)
		}

		// Respond to any pending verify requests
		for _, batch := range r.leaderState.verifyBatches {
			for _, f := range batch.futures {
				f.respond(ErrLeadershipLost)
			}
		}

		// Clear all the state
		r.leaderState.startIndex = 0
		r.leaderState.inflight = nil
		r.leaderState.verifyBatches = nil

		// If we are stepping down for some reason, no known leader.
		// We may have stepped down due to an RPC call, which would
		// provide the leader, so we cannot always blank this out.
		r.leaderLock.Lock()
		if r.leader == r.localAddr {
			r.leader = ""
		}
		r.leaderLock.Unlock()

		// Notify that we are not the leader
		asyncNotifyBool(r.leaderCh, false)

		// Push to the notify channel if given
		if notify := r.conf.NotifyCh; notify != nil {
			select {
			case notify <- false:
			case <-r.shutdownCh:
				// On shutdown, make a best effort but do not block
				select {
				case notify <- false:
				default:
				}
			}
		}
	}()

	// Dispatch a no-op log entry first. This gets this leader up to the latest
	// possible commit index, even in the absence of client commands. This used
	// to append a configuration entry instead of a noop. However, that permits
	// an unbounded number of uncommitted configurations in the log. We now
	// maintain that there exists at most one uncommitted configuration entry in
	// any log, so we have to do proper no-ops here.
	noop := &logFuture{
		log: Log{
			Type: LogNoop,
		},
	}
	r.dispatchLogs([]*logFuture{noop})

	// Sit in the leader loop until we step down
	r.leaderLoop()
}

// updatePeeers will start communication with new peers, send new and
// existing peers updated control information, and stop communication with
// removed peers. This must only be called from the main thread.
func (r *Raft) updatePeers() {
	inConfig := make(map[ServerID]Server, len(r.configurations.latest.Servers))

	// Start replication goroutines that need starting
	for _, server := range r.configurations.latest.Servers {
		if server.ID == r.localID {
			continue
		}
		inConfig[server.ID] = server
		if _, ok := r.peers[server.ID]; !ok {
			r.logger.Printf("[INFO] raft: Added peer %v, starting replication", server.ID)
			controlCh := startPeer(server.ID, server.Address, r.logger, r.logs, r.snapshots,
				r.goRoutines, r.trans, r.localAddr, r.peerProgressCh, peerOptions{
					protocolVersion:   r.conf.ProtocolVersion,
					maxAppendEntries:  uint64(r.conf.MaxAppendEntries),
					heartbeatInterval: r.conf.HeartbeatTimeout / 5,
				})
			peer := &raftPeer{
				controlCh: controlCh,
			}
			r.peers[server.ID] = peer
		}
	}

	// Send new control information and stop Peer goroutines that need stopping
	lastIndex, lastTerm := r.getLastEntry()
	for serverID, peer := range r.peers {
		role := r.getState()
		if role == Shutdown {
			// Shutdown must be the last control signal sent to the Peer, so we mask
			// it here and send it later in shutdownPeers().
			role = Follower
		}
		verifyCounter := r.verifyCounter
		server, ok := inConfig[serverID]
		if !ok {
			r.logger.Printf("[INFO] raft: Removed peer %v, stopping communication", serverID)
			delete(r.peers, serverID)
			role = Shutdown
		} else {
			if server.Suffrage != Voter {
				if role == Candidate {
					role = Follower
				}
				verifyCounter = 0
			}
		}
		control := peerControl{
			term:          r.getCurrentTerm(),
			role:          role,
			verifyCounter: verifyCounter,
			lastIndex:     lastIndex,
			lastTerm:      lastTerm,
			commitIndex:   r.getCommitIndex(),
		}
		peer.controlCh <- control
	}
}

// shutdownPeers instructs all peers to exit immediately.
func (r *Raft) shutdownPeers() {
	control := peerControl{
		term: r.getCurrentTerm(),
		role: Shutdown,
	}
	for serverID, peer := range r.peers {
		r.logger.Printf("[INFO] raft: Shutting down communication with peer %v", serverID)
		peer.controlCh <- control
		delete(r.peers, serverID)
		r.logger.Printf("[INFO] raft: Shut down communication with peer %v", serverID)
	}
}

// configurationChangeChIfStable returns r.configurationChangeCh if it's safe
// to process requests from it, or nil otherwise. This must only be called
// from the main thread.
//
// Note that if the conditions here were to change outside of leaderLoop to take
// this from nil to non-nil, we would need leaderLoop to be kicked.
func (r *Raft) configurationChangeChIfStable() chan *configurationChangeFuture {
	// Have to wait until:
	// 1. The latest configuration is committed, and
	// 2. This leader has committed some entry (the noop) in this term
	//    https://groups.google.com/forum/#!msg/raft-dev/t4xj6dJTP6E/d2D9LrWRza8J
	if r.configurations.latestIndex == r.configurations.committedIndex &&
		r.getCommitIndex() >= r.leaderState.startIndex {
		return r.configurationChangeCh
	}
	return nil
}

// leaderLoop is the hot loop for a leader. It is invoked
// after all the various leader setup is done.
func (r *Raft) leaderLoop() {
	// stepDown is used to track if there is an inflight log that
	// would cause us to lose leadership (specifically a RemovePeer of
	// ourselves). If this is the case, we must not allow any logs to
	// be processed in parallel, otherwise we are basing commit on
	// only a single peer (ourself) and replicating to an undefined set
	// of peers.
	stepDown := false

	lease := time.After(r.conf.LeaderLeaseTimeout)
	for r.getState() == Leader {
		select {
		case rpc := <-r.rpcCh:
			r.processRPC(rpc)

		case future := <-r.verifyCh:
			// Try to batch all queued verifies together.
			futures := []*verifyFuture{future}
			drained := false
			for !drained {
				select {
				case another := <-r.verifyCh:
					futures = append(futures, another)
				case <-r.shutdownCh:
					return
				default:
					drained = true
				}
			}
			r.verifyLeader(futures)

		case c := <-r.configurationsCh:
			c.configurations = r.configurations.Clone()
			c.respond(nil)

		case future := <-r.configurationChangeChIfStable():
			r.appendConfigurationEntry(future)

		case b := <-r.bootstrapCh:
			b.respond(ErrCantBootstrap)

		case e := <-r.campaignCh:
			e.respond(ErrBadStateForElection)

		case newLog := <-r.applyCh:
			// Group commit, gather all the ready commits
			ready := []*logFuture{newLog}
			for i := 0; i < r.conf.MaxAppendEntries; i++ {
				select {
				case newLog := <-r.applyCh:
					ready = append(ready, newLog)
				default:
					break
				}
			}

			// Dispatch the logs
			if stepDown {
				// we're in the process of stepping down as leader, don't process anything new
				for i := range ready {
					ready[i].respond(ErrNotLeader)
				}
			} else {
				r.dispatchLogs(ready)
			}

		case <-lease:
			// Check if we've exceeded the lease, potentially stepping down
			r.checkLeaderLease()
			// Renew the lease timer
			lease = time.After(r.conf.LeaderLeaseTimeout)

		case progress := <-r.peerProgressCh:
			peer, ok := r.peers[progress.peerID]
			if ok {
				peer.progress = progress
				r.computeLeaderProgress()
			}

		case <-r.shutdownCh:
			return
		}

	}
}

func (r *Raft) updateCommitIndex(oldCommitIndex, commitIndex uint64) {
	stepDown := false
	r.setCommitIndex(commitIndex)
	// Process the newly committed entries
	if r.configurations.latestIndex > oldCommitIndex &&
		r.configurations.latestIndex <= commitIndex {
		r.configurations.committed = r.configurations.latest
		r.configurations.committedIndex = r.configurations.latestIndex
		if !hasVote(r.configurations.committed, r.localID) {
			stepDown = true
		}
	}

	for {
		e := r.leaderState.inflight.Front()
		if e == nil {
			break
		}
		commitLog := e.Value.(*logFuture)
		idx := commitLog.log.Index
		if idx > commitIndex {
			break
		}
		// Measure the commit time
		metrics.MeasureSince([]string{"raft", "commitTime"}, commitLog.dispatch)
		r.processLogs(idx, commitLog)
		r.leaderState.inflight.Remove(e)
	}

	if stepDown {
		if r.conf.ShutdownOnRemove {
			r.logger.Printf("[INFO] raft: Removed ourself, shutting down")
			r.Shutdown()
		} else {
			r.logger.Printf("[INFO] raft: Removed ourself, transitioning to follower")
			r.stepDown()
		}
	}

	r.updatePeers()
}

// Responds to any verify futures that have been satisfied. A majority of the
// voting servers in the cluster have acknowledged this server's leadership
// since the given 'count'.
func (r *Raft) verified(count uint64) {
	i := 0
	var batch verifyBatch
	for _, batch = range r.leaderState.verifyBatches {
		if batch.start > count {
			break
		}
		for _, f := range batch.futures {
			f.respond(nil)
		}
		i++
	}
	if i > 0 {
		r.logger.Printf("[INFO] raft: Verified leadership through counter %v", count)
		r.leaderState.verifyBatches = r.leaderState.verifyBatches[i:]
	}
}

func (r *Raft) computeCandidateProgress() {
	servers := len(r.configurations.latest.Servers)
	votes := make([]uint64, 0, servers)
	if hasVote(r.configurations.latest, r.localID) {
		votes = append(votes, 1)
	}
	for peerID, peer := range r.peers {
		switch {
		case peer.progress.term > r.getCurrentTerm():
			r.logger.Printf("[DEBUG] raft: Newer term discovered, fallback to follower")
			r.updateTerm(peer.progress.term)
			return
		case peer.progress.term == r.getCurrentTerm():
			if hasVote(r.configurations.latest, peerID) {
				if peer.progress.voteGranted {
					votes = append(votes, 1)
				} else {
					votes = append(votes, 0)
				}
			}
		case peer.progress.term < r.getCurrentTerm():
			votes = append(votes, 0)
		}
	}
	if quorumGeq(votes) == 1 {
		r.logger.Printf("[INFO] raft: Election won. Tally: %d", sum(votes))
		r.setState(Leader)
		r.setLeader(r.localAddr)
		r.updatePeers()
	}
}

func (r *Raft) computeLeaderProgress() {
	servers := len(r.configurations.latest.Servers)
	verifiedCounters := make([]uint64, 0, servers)
	matchIndexes := make([]uint64, 0, servers)
	if hasVote(r.configurations.latest, r.localID) {
		verifiedCounters = append(verifiedCounters, r.verifyCounter)
		matchIndexes = append(matchIndexes, r.getLastIndex())
	}
	for peerID, peer := range r.peers {
		switch {
		case peer.progress.term > r.getCurrentTerm():
			r.logger.Printf("[DEBUG] raft: Newer term discovered, fallback to follower")
			r.updateTerm(peer.progress.term)
			return
		case peer.progress.term == r.getCurrentTerm():
			if hasVote(r.configurations.latest, peerID) {
				verifiedCounters = append(verifiedCounters, peer.progress.verifiedCounter)
				matchIndexes = append(matchIndexes, peer.progress.matchIndex)
			}
		case peer.progress.term < r.getCurrentTerm():
			verifiedCounters = append(verifiedCounters, 0)
			matchIndexes = append(matchIndexes, 0)
		}
	}
	verifiedCounter := quorumGeq(verifiedCounters)
	matchIndex := quorumGeq(matchIndexes)

	oldCommitIndex := r.getCommitIndex()
	if matchIndex > oldCommitIndex && matchIndex >= r.leaderState.startIndex {
		r.updateCommitIndex(oldCommitIndex, matchIndex)
	}
	r.verified(verifiedCounter)
}

// Internal helper to calculate new commitIndex from matchIndexes,
// whether votes form a quorum, etc.
func quorumGeq(values []uint64) uint64 {
	if len(values) == 0 {
		return 0
	}
	sort.Sort(uint64Slice(values))
	return values[(len(values)-1)/2]
}

func sum(values []uint64) uint64 {
	var total uint64
	for _, v := range values {
		total += v
	}
	return total
}

// verifyLeader must be called from the main thread for safety.
// Causes the followers to attempt an immediate heartbeat.
func (r *Raft) verifyLeader(futures []*verifyFuture) {
	r.verifyCounter++
	counter := r.verifyCounter
	r.leaderState.verifyBatches = append(r.leaderState.verifyBatches, verifyBatch{
		start:   counter,
		futures: futures,
	})

	r.logger.Printf("[INFO] raft: Verifying leadership for %v requests with counter %v",
		len(futures), counter)

	// Trigger immediate heartbeats
	r.updatePeers()

	// verifying a 1-server cluster should succeed right away
	r.computeLeaderProgress()
}

// checkLeaderLease is used to check if we can contact a quorum of nodes
// within the last leader lease interval. If not, we need to step down,
// as we may have lost connectivity. Returns the maximum duration without
// contact. This must only be called from the main thread.
func (r *Raft) checkLeaderLease() {
	servers := len(r.configurations.latest.Servers)
	lastContacts := make([]uint64, 0, servers)
	if hasVote(r.configurations.latest, r.localID) {
		lastContacts = append(lastContacts, uint64(time.Now().UnixNano()))
	}
	for peerID, peer := range r.peers {
		if hasVote(r.configurations.latest, peerID) {
			lastContacts = append(lastContacts, uint64(peer.progress.lastContact.UnixNano()))
		}
	}
	lastContactUnix := quorumGeq(lastContacts)
	lastContact := time.Unix(int64(lastContactUnix/1e9), int64(lastContactUnix%1e9))
	diff := time.Now().Sub(lastContact)
	metrics.AddSample([]string{"raft", "leader", "lastContact"}, float32(diff/time.Millisecond))
	if r.conf.LeaderLeaseTimeout < diff {
		r.logger.Printf("[WARN] raft: Failed to contact quorum of nodes, stepping down")
		r.stepDown()
		metrics.IncrCounter([]string{"raft", "transition", "leader_lease_timeout"}, 1)
	}
}

// appendConfigurationEntry changes the configuration and adds a new
// configuration entry to the log. This must only be called from the
// main thread.
func (r *Raft) appendConfigurationEntry(future *configurationChangeFuture) {
	configuration, err := nextConfiguration(r.configurations.latest, r.configurations.latestIndex, future.req)
	if err != nil {
		future.respond(err)
		return
	}

	r.logger.Printf("[INFO] raft: Updating configuration with %s (%v, %v) to %+v",
		future.req.command, future.req.serverID, future.req.serverAddress, configuration.Servers)

	// In pre-ID compatibility mode we translate all configuration changes
	// in to an old remove peer message, which can handle all supported
	// cases for peer changes in the pre-ID world (adding and removing
	// voters). Both add peer and remove peer log entries are handled
	// similarly on old Raft servers, but remove peer does extra checks to
	// see if a leader needs to step down. Since they both assert the full
	// configuration, then we can safely call remove peer for everything.
	if r.protocolVersion < 2 {
		future.log = Log{
			Type: LogRemovePeerDeprecated,
			Data: encodePeers(configuration, r.trans),
		}
	} else {
		future.log = Log{
			Type: LogConfiguration,
			Data: encodeConfiguration(configuration),
		}
	}

	r.dispatchLogs([]*logFuture{&future.logFuture})
}

// dispatchLog is called on the leader to push a log to disk, mark it
// as inflight and begin replication of it.
func (r *Raft) dispatchLogs(applyLogs []*logFuture) {
	now := time.Now()
	defer metrics.MeasureSince([]string{"raft", "leader", "dispatchLog"}, now)

	term := r.getCurrentTerm()
	lastIndex := r.getLastIndex()
	logs := make([]*Log, len(applyLogs))

	for idx, applyLog := range applyLogs {
		applyLog.dispatch = now
		lastIndex++
		applyLog.log.Index = lastIndex
		applyLog.log.Term = term
		logs[idx] = &applyLog.log
		r.leaderState.inflight.PushBack(applyLog)
		r.processConfigurationLogEntry(&applyLog.log)
	}

	// Write the log entry locally
	if err := r.logs.StoreLogs(logs); err != nil {
		r.logger.Printf("[ERR] raft: Failed to commit logs: %v", err)
		for _, applyLog := range applyLogs {
			applyLog.respond(err)
		}
		r.stepDown()
		return
	}

	// Update the last log since it's on disk now
	r.setLastLog(lastIndex, term)

	// In case we're a 1-server cluster, this might be committed already.
	r.computeLeaderProgress()

	// Notify the replicators of the new log
	r.updatePeers()
}

// processLogs is used to apply all the committed entires that haven't been
// applied up to the given index limit.
// This can be called from both leaders and followers.
// Followers call this from AppendEntires, for n entires at a time, and always
// pass future=nil.
// Leaders call this once per inflight when entries are committed. They pass
// the future from inflights.
func (r *Raft) processLogs(index uint64, future *logFuture) {
	// Reject logs we've applied already
	lastApplied := r.getLastApplied()
	if index <= lastApplied {
		r.logger.Printf("[WARN] raft: Skipping application of old log: %d", index)
		return
	}

	// Apply all the preceding logs
	for idx := r.getLastApplied() + 1; idx <= index; idx++ {
		// Get the log, either from the future or from our log store
		if future != nil && future.log.Index == idx {
			r.processLog(&future.log, future)

		} else {
			l := new(Log)
			if err := r.logs.GetLog(idx, l); err != nil {
				r.logger.Printf("[ERR] raft: Failed to get log at %d: %v", idx, err)
				panic(err)
			}
			r.processLog(l, nil)
		}

		// Update the lastApplied index and term
		r.setLastApplied(idx)
	}
}

// processLog is invoked to process the application of a single committed log entry.
func (r *Raft) processLog(l *Log, future *logFuture) {
	switch l.Type {
	case LogBarrier:
		// Barrier is handled by the FSM
		fallthrough

	case LogCommand:
		// Forward to the fsm handler
		select {
		case r.fsmCommitCh <- commitTuple{l, future}:
		case <-r.shutdownCh:
			if future != nil {
				future.respond(ErrRaftShutdown)
			}
		}

		// Return so that the future is only responded to
		// by the FSM handler when the application is done
		return

	case LogConfiguration:
	case LogAddPeerDeprecated:
	case LogRemovePeerDeprecated:
	case LogNoop:
		// Ignore the no-op

	default:
		panic(fmt.Errorf("unrecognized log type: %#v", l))
	}

	// Invoke the future if given
	if future != nil {
		future.respond(nil)
	}
}

// processRPC is called to handle an incoming RPC request. This must only be
// called from the main thread.
func (r *Raft) processRPC(rpc RPC) {
	if err := r.checkRPCHeader(rpc); err != nil {
		rpc.Respond(nil, err)
		return
	}

	switch cmd := rpc.Command.(type) {
	case *AppendEntriesRequest:
		r.appendEntries(rpc, cmd)
	case *RequestVoteRequest:
		r.requestVote(rpc, cmd)
	case *InstallSnapshotRequest:
		r.installSnapshot(rpc, cmd)
	default:
		r.logger.Printf("[ERR] raft: Got unexpected command: %#v", rpc.Command)
		rpc.Respond(nil, fmt.Errorf("unexpected command"))
	}
}

// processHeartbeat is a special handler used just for heartbeat requests
// so that they can be fast-pathed if a transport supports it. This must only
// be called from the main thread.
func (r *Raft) processHeartbeat(rpc RPC) {
	defer metrics.MeasureSince([]string{"raft", "rpc", "processHeartbeat"}, time.Now())

	// Check if we are shutdown, just ignore the RPC
	select {
	case <-r.shutdownCh:
		return
	default:
	}

	// Ensure we are only handling a heartbeat
	switch cmd := rpc.Command.(type) {
	case *AppendEntriesRequest:
		r.appendEntries(rpc, cmd)
	default:
		r.logger.Printf("[ERR] raft: Expected heartbeat, got command: %#v", rpc.Command)
		rpc.Respond(nil, fmt.Errorf("unexpected command"))
	}
}

// appendEntries is invoked when we get an append entries RPC call. This must
// only be called from the main thread.
func (r *Raft) appendEntries(rpc RPC, a *AppendEntriesRequest) {
	defer metrics.MeasureSince([]string{"raft", "rpc", "appendEntries"}, time.Now())
	// Setup a response
	resp := &AppendEntriesResponse{
		RPCHeader: r.getRPCHeader(),
		Term:      r.getCurrentTerm(),
		LastLog:   r.getLastIndex(),
		Success:   false,
	}
	var rpcErr error
	defer func() {
		rpc.Respond(resp, rpcErr)
	}()

	// Ignore an older term
	if a.Term < r.getCurrentTerm() {
		return
	}

	// Increase the term if we see a newer one, also transition to follower
	// if we ever get an appendEntries call
	if a.Term > r.getCurrentTerm() {
		r.updateTerm(a.Term)
		resp.Term = a.Term
	}
	// Save the current leader
	r.stepDown()
	r.setLeader(ServerAddress(r.trans.DecodePeer(a.Leader)))
	defer r.setLastContact()

	// Verify the last log entry
	if a.PrevLogEntry > 0 {
		lastIdx, lastTerm := r.getLastEntry()

		var prevLogTerm uint64
		if a.PrevLogEntry == lastIdx {
			prevLogTerm = lastTerm

		} else {
			var prevLog Log
			if err := r.logs.GetLog(a.PrevLogEntry, &prevLog); err != nil {
				r.logger.Printf("[WARN] raft: Failed to get previous log entry %d: %v (last: %d)",
					a.PrevLogEntry, err, lastIdx)
				return
			}
			prevLogTerm = prevLog.Term
		}

		if a.PrevLogTerm != prevLogTerm {
			r.logger.Printf("[WARN] raft: Previous log term mis-match: ours: %d remote: %d",
				prevLogTerm, a.PrevLogTerm)
			return
		}
	}

	// Process any new entries
	if len(a.Entries) > 0 {
		start := time.Now()

		// Delete any conflicting entries, skip any duplicates
		lastLogIdx, _ := r.getLastLog()
		var newEntries []*Log
		for i, entry := range a.Entries {
			if entry.Index > lastLogIdx {
				newEntries = a.Entries[i:]
				break
			}
			var storeEntry Log
			if err := r.logs.GetLog(entry.Index, &storeEntry); err != nil {
				r.logger.Printf("[WARN] raft: Failed to get log entry %d: %v",
					entry.Index, err)
				return
			}
			if entry.Term != storeEntry.Term {
				r.logger.Printf("[WARN] raft: Clearing log suffix from %d to %d", entry.Index, lastLogIdx)
				if err := r.logs.DeleteRange(entry.Index, lastLogIdx); err != nil {
					r.logger.Printf("[ERR] raft: Failed to clear log suffix: %v", err)
					return
				}
				if entry.Index <= r.configurations.latestIndex {
					r.configurations.latest = r.configurations.committed
					r.configurations.latestIndex = r.configurations.committedIndex
					r.updatePeers()
				}
				newEntries = a.Entries[i:]
				break
			}
		}

		if n := len(newEntries); n > 0 {
			// Append the new entries
			if err := r.logs.StoreLogs(newEntries); err != nil {
				r.logger.Printf("[ERR] raft: Failed to append to logs: %v", err)
				// TODO: leaving r.getLastLog() in the wrong
				// state if there was a truncation above
				return
			}

			// Handle any new configuration changes
			for _, newEntry := range newEntries {
				r.processConfigurationLogEntry(newEntry)
			}

			// Update the lastLog
			last := newEntries[n-1]
			r.setLastLog(last.Index, last.Term)
		}

		metrics.MeasureSince([]string{"raft", "rpc", "appendEntries", "storeLogs"}, start)
	}

	// Update the commit index (see comment in AppendEntriesRequest).
	if cap := a.PrevLogEntry + uint64(len(a.Entries)); a.LeaderCommitIndex > cap {
		a.LeaderCommitIndex = cap
	}
	if a.LeaderCommitIndex > r.getCommitIndex() {
		start := time.Now()
		r.setCommitIndex(a.LeaderCommitIndex)
		if r.configurations.latestIndex <= a.LeaderCommitIndex {
			r.configurations.committed = r.configurations.latest
			r.configurations.committedIndex = r.configurations.latestIndex
		}
		r.processLogs(a.LeaderCommitIndex, nil)
		metrics.MeasureSince([]string{"raft", "rpc", "appendEntries", "processLogs"}, start)
	}

	// Everything went well, set success
	resp.Success = true
	return
}

// processConfigurationLogEntry takes a log entry and updates the latest
// configuration if the entry results in a new configuration. This must only be
// called from the main thread, or from NewRaft() before any threads have begun.
func (r *Raft) processConfigurationLogEntry(entry *Log) {
	if entry.Type == LogConfiguration {
		r.configurations.committed = r.configurations.latest
		r.configurations.committedIndex = r.configurations.latestIndex
		r.configurations.latest = decodeConfiguration(entry.Data)
		r.configurations.latestIndex = entry.Index
	} else if entry.Type == LogAddPeerDeprecated || entry.Type == LogRemovePeerDeprecated {
		r.configurations.committed = r.configurations.latest
		r.configurations.committedIndex = r.configurations.latestIndex
		r.configurations.latest = decodePeers(entry.Data, r.trans)
		r.configurations.latestIndex = entry.Index
	}
	r.updatePeers()
}

// requestVote is invoked when we get an request vote RPC call.
func (r *Raft) requestVote(rpc RPC, req *RequestVoteRequest) {
	defer metrics.MeasureSince([]string{"raft", "rpc", "requestVote"}, time.Now())
	r.observe(*req)

	// Setup a response
	resp := &RequestVoteResponse{
		RPCHeader: r.getRPCHeader(),
		Term:      r.getCurrentTerm(),
		Granted:   false,
	}
	var rpcErr error
	defer func() {
		rpc.Respond(resp, rpcErr)
	}()

	// Version 0 servers will panic unless the peers is present. It's only
	// used on them to produce a warning message.
	if r.protocolVersion < 2 {
		resp.Peers = encodePeers(r.configurations.latest, r.trans)
	}

	// Check if we have an existing leader [who's not the candidate]
	candidate := r.trans.DecodePeer(req.Candidate)
	if leader := r.Leader(); leader != "" && leader != candidate {
		r.logger.Printf("[WARN] raft: Rejecting vote request from %v since we have a leader: %v",
			candidate, leader)
		return
	}

	// Ignore an older term
	if req.Term < r.getCurrentTerm() {
		return
	}

	// Increase the term if we see a newer one
	if req.Term > r.getCurrentTerm() {
		r.updateTerm(req.Term)
		resp.Term = req.Term
	}

	// Check if we have voted yet
	lastVoteTerm, err := r.stable.GetUint64(keyLastVoteTerm)
	if err != nil && err.Error() != "not found" {
		r.logger.Printf("[ERR] raft: Failed to get last vote term: %v", err)
		return
	}
	lastVoteCandBytes, err := r.stable.Get(keyLastVoteCand)
	if err != nil && err.Error() != "not found" {
		r.logger.Printf("[ERR] raft: Failed to get last vote candidate: %v", err)
		return
	}

	// Check if we've voted in this election before
	if lastVoteTerm == req.Term {
		if lastVoteCandBytes != nil && bytes.Compare(lastVoteCandBytes, req.Candidate) == 0 {
			r.logger.Printf("[WARN] raft: Duplicate RequestVote in term %d from candidate %s", req.Term, req.Candidate)
			resp.Granted = true
		} else {
			r.logger.Printf("[INFO] raft: Already voted for %s, cannot grant vote in term %d to candidate %s",
				lastVoteCandBytes, req.Term, req.Candidate)
		}
		return
	}

	// Reject if their term is older
	lastIdx, lastTerm := r.getLastEntry()
	if lastTerm > req.LastLogTerm {
		r.logger.Printf("[WARN] raft: Rejecting vote request from %v since our last term is greater (%d, %d)",
			candidate, lastTerm, req.LastLogTerm)
		return
	}

	if lastTerm == req.LastLogTerm && lastIdx > req.LastLogIndex {
		r.logger.Printf("[WARN] raft: Rejecting vote request from %v since our last index is greater (%d, %d)",
			candidate, lastIdx, req.LastLogIndex)
		return
	}

	// Persist a vote for safety
	if err := r.persistVote(req.Term, req.Candidate); err != nil {
		r.logger.Printf("[ERR] raft: Failed to persist vote: %v", err)
		return
	}

	resp.Granted = true
	r.setLastContact()
	return
}

// installSnapshot is invoked when we get a InstallSnapshot RPC call.
// We must be in the follower state for this, since it means we are
// too far behind a leader for log replay. This must only be called
// from the main thread.
func (r *Raft) installSnapshot(rpc RPC, req *InstallSnapshotRequest) {
	defer metrics.MeasureSince([]string{"raft", "rpc", "installSnapshot"}, time.Now())
	// Setup a response
	resp := &InstallSnapshotResponse{
		Term:    r.getCurrentTerm(),
		Success: false,
	}
	var rpcErr error
	defer func() {
		rpc.Respond(resp, rpcErr)
	}()

	// Sanity check the version
	if req.SnapshotVersion < SnapshotVersionMin ||
		req.SnapshotVersion > SnapshotVersionMax {
		rpcErr = fmt.Errorf("unsupported snapshot version %d", req.SnapshotVersion)
		return
	}

	// Ignore an older term
	if req.Term < r.getCurrentTerm() {
		return
	}

	// Increase the term if we see a newer one
	if req.Term > r.getCurrentTerm() {
		r.updateTerm(req.Term)
		resp.Term = req.Term
	}
	// Save the current leader
	r.stepDown()
	r.setLeader(ServerAddress(r.trans.DecodePeer(req.Leader)))
	defer r.setLastContact()

	// Create a new snapshot
	var reqConfiguration Configuration
	var reqConfigurationIndex uint64
	if req.SnapshotVersion > 0 {
		reqConfiguration = decodeConfiguration(req.Configuration)
		reqConfigurationIndex = req.ConfigurationIndex
	} else {
		reqConfiguration = decodePeers(req.Peers, r.trans)
		reqConfigurationIndex = req.LastLogIndex
	}
	version := getSnapshotVersion(r.protocolVersion)
	sink, err := r.snapshots.Create(version, req.LastLogIndex, req.LastLogTerm,
		reqConfiguration, reqConfigurationIndex, r.trans)
	if err != nil {
		r.logger.Printf("[ERR] raft: Failed to create snapshot to install: %v", err)
		rpcErr = fmt.Errorf("failed to create snapshot: %v", err)
		return
	}

	// Spill the remote snapshot to disk
	n, err := io.Copy(sink, rpc.Reader)
	if err != nil {
		sink.Cancel()
		r.logger.Printf("[ERR] raft: Failed to copy snapshot: %v", err)
		rpcErr = err
		return
	}

	// Check that we received it all
	if n != req.Size {
		sink.Cancel()
		r.logger.Printf("[ERR] raft: Failed to receive whole snapshot: %d / %d", n, req.Size)
		rpcErr = fmt.Errorf("short read")
		return
	}

	// Finalize the snapshot
	if err := sink.Close(); err != nil {
		r.logger.Printf("[ERR] raft: Failed to finalize snapshot: %v", err)
		rpcErr = err
		return
	}
	r.logger.Printf("[INFO] raft: Copied %d bytes to local snapshot", n)

	// Restore snapshot
	future := &restoreFuture{ID: sink.ID()}
	future.init()
	select {
	case r.fsmRestoreCh <- future:
	case <-r.shutdownCh:
		future.respond(ErrRaftShutdown)
		return
	}

	// Wait for the restore to happen
	if err := future.Error(); err != nil {
		r.logger.Printf("[ERR] raft: Failed to restore snapshot: %v", err)
		rpcErr = err
		return
	}

	// Update the lastApplied so we don't replay old logs
	r.setLastApplied(req.LastLogIndex)

	// Update the last stable snapshot info
	r.setLastSnapshot(req.LastLogIndex, req.LastLogTerm)

	// Restore the peer set
	r.configurations.latest = reqConfiguration
	r.configurations.latestIndex = reqConfigurationIndex
	r.configurations.committed = reqConfiguration
	r.configurations.committedIndex = reqConfigurationIndex
	r.updatePeers()

	// Compact logs, continue even if this fails
	if err := r.compactLogs(req.LastLogIndex); err != nil {
		r.logger.Printf("[ERR] raft: Failed to compact logs: %v", err)
	}

	r.logger.Printf("[INFO] raft: Installed remote snapshot")
	resp.Success = true
	return
}

// setLastContact is used to set the last contact time to now
func (r *Raft) setLastContact() {
	r.lastContactLock.Lock()
	r.lastContact = time.Now()
	r.lastContactLock.Unlock()
}

type voteResult struct {
	RequestVoteResponse
	voterID ServerID
}

// persistVote is used to persist our vote for safety.
func (r *Raft) persistVote(term uint64, candidate []byte) error {
	if err := r.stable.SetUint64(keyLastVoteTerm, term); err != nil {
		return err
	}
	if err := r.stable.Set(keyLastVoteCand, candidate); err != nil {
		return err
	}
	return nil
}

func (r *Raft) stepDown() {
	if r.getState() != Follower {
		r.setState(Follower)
		r.updatePeers()
	}
}

func (r *Raft) updateTerm(term uint64) {
	r.setState(Follower)
	oldTerm := r.getCurrentTerm()
	if term > oldTerm {
		r.setCurrentTerm(term)
	} else if term < oldTerm {
		panic("Can't step down to older term")
	}
	r.updatePeers()
}

// setCurrentTerm is used to set the current term in a durable manner.
// The caller must call updatePeers() after changing the term.
func (r *Raft) setCurrentTerm(t uint64) {
	// Persist to disk first
	if err := r.stable.SetUint64(keyCurrentTerm, t); err != nil {
		panic(fmt.Errorf("failed to save current term: %v", err))
	}
	r.raftState.setCurrentTerm(t)
}

// setState is used to update the current state. Any state
// transition causes the known leader to be cleared. This means
// that leader should be set only after updating the state.
// The caller must call updatePeers() after changing the term.
func (r *Raft) setState(state RaftState) {
	r.setLeader("")
	oldState := r.raftState.getState()
	r.raftState.setState(state)
	if oldState != state {
		r.observe(state)
	}
}<|MERGE_RESOLUTION|>--- conflicted
+++ resolved
@@ -5,11 +5,8 @@
 	"container/list"
 	"fmt"
 	"io"
-<<<<<<< HEAD
+	"sort"
 	"sync/atomic"
-=======
-	"sort"
->>>>>>> ebf12dd3
 	"time"
 	"unsafe"
 
@@ -230,22 +227,15 @@
 					didWarn = true
 				}
 			} else {
-<<<<<<< HEAD
-				r.logger.Printf(`[WARN] raft: Heartbeat timeout from %q reached, starting election`, lastLeader)
-
+				r.logger.Printf(`[WARN] raft: Heartbeat timeout from %q reached in term %d (last contact %v), starting election`,
+					lastLeader, r.getCurrentTerm(), lastContact)
 				metrics.IncrCounter([]string{"raft", "transition", "heartbeat_timeout"}, 1)
 				r.setState(Candidate)
 				if campaign != nil {
 					(*campaignFuture)(campaign).respond(nil)
 					campaign = nil
 				}
-=======
-				r.logger.Printf(`[WARN] raft: Heartbeat timeout from %q reached in term %d (last contact %v), starting election`,
-					lastLeader, r.getCurrentTerm(), lastContact)
-				metrics.IncrCounter([]string{"raft", "transition", "heartbeat_timeout"}, 1)
-				r.setState(Candidate)
 				r.updatePeers()
->>>>>>> ebf12dd3
 				return
 			}
 
@@ -319,11 +309,9 @@
 				peer.progress = progress
 				r.computeCandidateProgress()
 			}
-
 		case e := <-r.campaignCh:
 			// The node is already a candidate
 			e.respond(nil)
-
 		case c := <-r.configurationChangeCh:
 			// Reject any operations since we are not the leader
 			c.respond(ErrNotLeader)
@@ -564,6 +552,9 @@
 		case rpc := <-r.rpcCh:
 			r.processRPC(rpc)
 
+		case <-r.leaderState.stepDown:
+			r.setState(Follower)
+
 		case future := <-r.verifyCh:
 			// Try to batch all queued verifies together.
 			futures := []*verifyFuture{future}
