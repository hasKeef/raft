package raft

import (
	"errors"
	"fmt"
	"io"
	"time"

	"github.com/armon/go-metrics"
)

// SnapshotMeta is for metadata of a snapshot.
type SnapshotMeta struct {
	// Version is the version number of the snapshot metadata. This does not cover
	// the application's data in the snapshot, that should be versioned
	// separately.
	Version SnapshotVersion

	// ID is opaque to the store, and is used for opening.
	ID string

	// Index and Term store when the snapshot was taken.
	Index Index
	Term  Term

	// Peers is deprecated and used to support version 0 snapshots, but will
	// be populated in version 1 snapshots as well to help with upgrades.
	Peers []byte

	// Configuration and ConfigurationIndex are present in version 1
	// snapshots and later.
	// These fields have a different json field name for compatibility
	// with the library-v2-stage-one branch.
	Membership      Membership `json:"Configuration"`
	MembershipIndex Index      `json:"ConfigurationIndex"`

	// Size is the size of the snapshot in bytes.
	Size int64
}

// SnapshotStore interface is used to allow for flexible implementations
// of snapshot storage and retrieval. For example, a client could implement
// a shared state store such as S3, allowing new nodes to restore snapshots
// without streaming from the leader.
type SnapshotStore interface {
	// Create is used to begin a snapshot at a given index and term, and with
	// the given committed membership configuration. The version parameter controls
	// which snapshot version to create.
	Create(version SnapshotVersion, index Index, term Term, membership Membership,
		membershipIndex Index, trans Transport) (SnapshotSink, error)

	// List is used to list the available snapshots in the store.
	// It should return then in descending order, with the highest index first.
	List() ([]*SnapshotMeta, error)

	// Open takes a snapshot ID and provides a ReadCloser. Once close is
	// called it is assumed the snapshot is no longer needed.
	Open(id string) (*SnapshotMeta, io.ReadCloser, error)
}

// SnapshotSink is returned by StartSnapshot. The FSM will Write state
// to the sink and call Close on completion. On error, Cancel will be invoked.
type SnapshotSink interface {
	io.WriteCloser
	ID() string
	Cancel() error
}

// Return the metadata for the latest snapshot, or error if none exist.
func getLastSnapshot(snapshots SnapshotStore) (*SnapshotMeta, error) {
	meta, err := snapshots.List()
	if err != nil {
		return nil, err
	}
	if len(meta) == 0 {
		return nil, errors.New("No snapshots found")
	}
	return meta[0], nil
}

// runSnapshots is a long running goroutine used to manage taking
// new snapshots of the FSM. It runs in parallel to the FSM and
// main goroutines, so that snapshots do not block normal operation.
func (r *raftServer) runSnapshots() {
	for {
		select {
		case <-randomTimeout(r.conf.SnapshotInterval):
			// Check if we should snapshot
			if !r.shouldSnapshot() {
				continue
			}

			// Trigger a snapshot
<<<<<<< HEAD
			if _, err := r.takeSnapshot(); err != nil {
				r.logger.Printf("[ERR] raft: Failed to take snapshot: %v", err)
			}

		case future := <-r.userSnapshotCh:
=======
			if err := r.takeSnapshot(); err != nil {
				r.logger.Error("Failed to take snapshot", "error", err)
			}

		case future := <-r.api.snapshotCh:
>>>>>>> 612c8006
			// User-triggered, run immediately
			id, err := r.takeSnapshot()
			if err != nil {
<<<<<<< HEAD
				r.logger.Printf("[ERR] raft: Failed to take snapshot: %v", err)
			} else {
				future.opener = func() (*SnapshotMeta, io.ReadCloser, error) {
					return r.snapshots.Open(id)
				}
=======
				r.logger.Error("Failed to take snapshot", "error", err)
>>>>>>> 612c8006
			}
			future.respond(err)

		case <-r.api.shutdownCh:
			return
		}
	}
}

// shouldSnapshot checks if we meet the conditions to take
// a new snapshot.
func (r *raftServer) shouldSnapshot() bool {
	// Check the last snapshot index
	lastSnap, _ := r.shared.getLastSnapshot()

	// Check the last log index
	lastIdx, err := r.logs.LastIndex()
	if err != nil {
		r.logger.Error("Failed to get last log index", "error", err)
		return false
	}

	// Compare the delta to the threshold
	delta := uint64(lastIdx - lastSnap)
	return delta >= r.conf.SnapshotThreshold
}

// takeSnapshot is used to take a new snapshot. This must only be called from
<<<<<<< HEAD
// the snapshot thread, never the main thread. This returns the ID of the new
// snapshot, along with an error.
func (r *Raft) takeSnapshot() (string, error) {
=======
// the snapshot thread, never the main thread.
func (r *raftServer) takeSnapshot() error {
>>>>>>> 612c8006
	defer metrics.MeasureSince([]string{"raft", "snapshot", "takeSnapshot"}, time.Now())

	// Create a request for the FSM to perform a snapshot.
	snapReq := &reqSnapshotFuture{}
	snapReq.init()

	// Wait for dispatch or shutdown.
	select {
	case r.fsmSnapshotCh <- snapReq:
<<<<<<< HEAD
	case <-r.shutdownCh:
		return "", ErrRaftShutdown
=======
	case <-r.api.shutdownCh:
		return ErrRaftShutdown
>>>>>>> 612c8006
	}

	// Wait until we get a response
	if err := snapReq.Error(); err != nil {
		if err != ErrNothingNewToSnapshot {
			err = fmt.Errorf("failed to start snapshot: %v", err)
		}
		return "", err
	}
	defer snapReq.snapshot.Release()

	// Make a request for the memberships and extract the committed info.
	// We have to use the future here to safely get this information since
	// it is owned by the main thread.
	configReq := &membershipsFuture{}
	configReq.init()
	select {
<<<<<<< HEAD
	case r.configurationsCh <- configReq:
	case <-r.shutdownCh:
		return "", ErrRaftShutdown
=======
	case r.api.membershipsCh <- configReq:
	case <-r.api.shutdownCh:
		return ErrRaftShutdown
>>>>>>> 612c8006
	}
	if err := configReq.Error(); err != nil {
		return "", err
	}
	committed := configReq.memberships.committed
	committedIndex := configReq.memberships.committedIndex

	// We don't support snapshots while there's a config change outstanding
	// since the snapshot doesn't have a means to represent this state. This
	// is a little weird because we need the FSM to apply an index that's
	// past the configuration change, even though the FSM itself doesn't see
	// the configuration changes. It should be ok in practice with normal
	// application traffic flowing through the FSM. If there's none of that
	// then it's not crucial that we snapshot, since there's not much going
	// on Raft-wise.
	if snapReq.index < committedIndex {
		return "", fmt.Errorf("cannot take snapshot now, wait until the configuration entry at %v has been applied (have applied %v)",
			committedIndex, snapReq.index)
	}

	// Create a new snapshot.
	r.logger.Info("Starting snapshot", "index", snapReq.index)
	start := time.Now()
	version := getSnapshotVersion(r.protocolVersion)
	sink, err := r.snapshots.Create(version, snapReq.index, snapReq.term, committed, committedIndex, r.trans)
	if err != nil {
		return "", fmt.Errorf("failed to create snapshot: %v", err)
	}
	metrics.MeasureSince([]string{"raft", "snapshot", "create"}, start)

	// Try to persist the snapshot.
	start = time.Now()
	if err := snapReq.snapshot.Persist(sink); err != nil {
		sink.Cancel()
		return "", fmt.Errorf("failed to persist snapshot: %v", err)
	}
	metrics.MeasureSince([]string{"raft", "snapshot", "persist"}, start)

	// Close and check for error.
	if err := sink.Close(); err != nil {
		return "", fmt.Errorf("failed to close snapshot: %v", err)
	}

	// Update the last stable snapshot info.
	r.shared.setLastSnapshot(snapReq.index, snapReq.term)

	// Compact the logs.
	if err := r.compactLogs(snapReq.index); err != nil {
		return "", err
	}

<<<<<<< HEAD
	r.logger.Printf("[INFO] raft: Snapshot to %d complete", snapReq.index)
	return sink.ID(), nil
=======
	r.logger.Info("Snapshot complete", "index", snapReq.index)
	return nil
>>>>>>> 612c8006
}

// compactLogs takes the last inclusive index of a snapshot
// and trims the logs that are no longer needed.
func (r *raftServer) compactLogs(snapIdx Index) error {
	defer metrics.MeasureSince([]string{"raft", "compactLogs"}, time.Now())
	// Determine log ranges to compact
	minLog, err := r.logs.FirstIndex()
	if err != nil {
		return fmt.Errorf("failed to get first log index: %v", err)
	}

	// Check if we have enough logs to truncate
	lastLogIdx, _ := r.shared.getLastLog()
	if lastLogIdx <= Index(r.conf.TrailingLogs) {
		return nil
	}

	// Truncate up to the end of the snapshot, or `TrailingLogs`
	// back from the head, which ever is further back. This ensures
	// at least `TrailingLogs` entries, but does not allow logs
	// after the snapshot to be removed.
	maxLog := lastLogIdx - Index(r.conf.TrailingLogs)
	if maxLog > snapIdx {
		maxLog = snapIdx
	}

	// Log this
	r.logger.Info("Compacting logs", "from_index", minLog, "to_index", maxLog)

	// Compact the logs
	if err := r.logs.DeleteRange(minLog, maxLog); err != nil {
		return fmt.Errorf("log compaction failed: %v", err)
	}
	return nil
}<|MERGE_RESOLUTION|>--- conflicted
+++ resolved
@@ -91,31 +91,15 @@
 			}
 
 			// Trigger a snapshot
-<<<<<<< HEAD
-			if _, err := r.takeSnapshot(); err != nil {
-				r.logger.Printf("[ERR] raft: Failed to take snapshot: %v", err)
-			}
-
-		case future := <-r.userSnapshotCh:
-=======
 			if err := r.takeSnapshot(); err != nil {
 				r.logger.Error("Failed to take snapshot", "error", err)
 			}
 
 		case future := <-r.api.snapshotCh:
->>>>>>> 612c8006
 			// User-triggered, run immediately
-			id, err := r.takeSnapshot()
+			err := r.takeSnapshot()
 			if err != nil {
-<<<<<<< HEAD
-				r.logger.Printf("[ERR] raft: Failed to take snapshot: %v", err)
-			} else {
-				future.opener = func() (*SnapshotMeta, io.ReadCloser, error) {
-					return r.snapshots.Open(id)
-				}
-=======
 				r.logger.Error("Failed to take snapshot", "error", err)
->>>>>>> 612c8006
 			}
 			future.respond(err)
 
@@ -144,14 +128,8 @@
 }
 
 // takeSnapshot is used to take a new snapshot. This must only be called from
-<<<<<<< HEAD
-// the snapshot thread, never the main thread. This returns the ID of the new
-// snapshot, along with an error.
-func (r *Raft) takeSnapshot() (string, error) {
-=======
 // the snapshot thread, never the main thread.
 func (r *raftServer) takeSnapshot() error {
->>>>>>> 612c8006
 	defer metrics.MeasureSince([]string{"raft", "snapshot", "takeSnapshot"}, time.Now())
 
 	// Create a request for the FSM to perform a snapshot.
@@ -161,13 +139,8 @@
 	// Wait for dispatch or shutdown.
 	select {
 	case r.fsmSnapshotCh <- snapReq:
-<<<<<<< HEAD
-	case <-r.shutdownCh:
-		return "", ErrRaftShutdown
-=======
 	case <-r.api.shutdownCh:
 		return ErrRaftShutdown
->>>>>>> 612c8006
 	}
 
 	// Wait until we get a response
@@ -175,7 +148,7 @@
 		if err != ErrNothingNewToSnapshot {
 			err = fmt.Errorf("failed to start snapshot: %v", err)
 		}
-		return "", err
+		return err
 	}
 	defer snapReq.snapshot.Release()
 
@@ -185,18 +158,12 @@
 	configReq := &membershipsFuture{}
 	configReq.init()
 	select {
-<<<<<<< HEAD
-	case r.configurationsCh <- configReq:
-	case <-r.shutdownCh:
-		return "", ErrRaftShutdown
-=======
 	case r.api.membershipsCh <- configReq:
 	case <-r.api.shutdownCh:
 		return ErrRaftShutdown
->>>>>>> 612c8006
 	}
 	if err := configReq.Error(); err != nil {
-		return "", err
+		return err
 	}
 	committed := configReq.memberships.committed
 	committedIndex := configReq.memberships.committedIndex
@@ -210,7 +177,7 @@
 	// then it's not crucial that we snapshot, since there's not much going
 	// on Raft-wise.
 	if snapReq.index < committedIndex {
-		return "", fmt.Errorf("cannot take snapshot now, wait until the configuration entry at %v has been applied (have applied %v)",
+		return fmt.Errorf("cannot take snapshot now, wait until the configuration entry at %v has been applied (have applied %v)",
 			committedIndex, snapReq.index)
 	}
 
@@ -220,7 +187,7 @@
 	version := getSnapshotVersion(r.protocolVersion)
 	sink, err := r.snapshots.Create(version, snapReq.index, snapReq.term, committed, committedIndex, r.trans)
 	if err != nil {
-		return "", fmt.Errorf("failed to create snapshot: %v", err)
+		return fmt.Errorf("failed to create snapshot: %v", err)
 	}
 	metrics.MeasureSince([]string{"raft", "snapshot", "create"}, start)
 
@@ -228,13 +195,13 @@
 	start = time.Now()
 	if err := snapReq.snapshot.Persist(sink); err != nil {
 		sink.Cancel()
-		return "", fmt.Errorf("failed to persist snapshot: %v", err)
+		return fmt.Errorf("failed to persist snapshot: %v", err)
 	}
 	metrics.MeasureSince([]string{"raft", "snapshot", "persist"}, start)
 
 	// Close and check for error.
 	if err := sink.Close(); err != nil {
-		return "", fmt.Errorf("failed to close snapshot: %v", err)
+		return fmt.Errorf("failed to close snapshot: %v", err)
 	}
 
 	// Update the last stable snapshot info.
@@ -242,16 +209,11 @@
 
 	// Compact the logs.
 	if err := r.compactLogs(snapReq.index); err != nil {
-		return "", err
-	}
-
-<<<<<<< HEAD
-	r.logger.Printf("[INFO] raft: Snapshot to %d complete", snapReq.index)
-	return sink.ID(), nil
-=======
+		return err
+	}
+
 	r.logger.Info("Snapshot complete", "index", snapReq.index)
 	return nil
->>>>>>> 612c8006
 }
 
 // compactLogs takes the last inclusive index of a snapshot
