--- conflicted
+++ resolved
@@ -8,11 +8,7 @@
 import (
 	"testing"
 
-<<<<<<< HEAD
-	"github.com/hashicorp/raft"
-=======
 	"github.com/hasKeef/raft"
->>>>>>> 41d2e3ec
 )
 
 func FirstIndex(b *testing.B, store raft.LogStore) {
